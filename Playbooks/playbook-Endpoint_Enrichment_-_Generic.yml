--- conflicted
+++ resolved
@@ -7,10 +7,10 @@
 tasks:
   "0":
     id: "0"
-    taskid: b2acb73e-f19b-4720-8e0e-03f4767aeae9
+    taskid: 29bcd70f-1953-4061-84ce-4cde781ad9f7
     type: start
     task:
-      id: b2acb73e-f19b-4720-8e0e-03f4767aeae9
+      id: 29bcd70f-1953-4061-84ce-4cde781ad9f7
       version: -1
       description: ""
       name: ""
@@ -29,10 +29,10 @@
       }
   "1":
     id: "1"
-    taskid: b88e8246-b819-4b0b-8ec0-efc1f2262656
+    taskid: 54895e0d-9904-4e62-8f45-ebd0d17ad5c9
     type: title
     task:
-      id: b88e8246-b819-4b0b-8ec0-efc1f2262656
+      id: 54895e0d-9904-4e62-8f45-ebd0d17ad5c9
       version: -1
       description: ""
       name: Endpoint Products
@@ -56,10 +56,10 @@
       }
   "2":
     id: "2"
-    taskid: 4c4ac7b4-7259-442c-886d-462accd31438
+    taskid: 69d20bc5-f201-440f-8d93-6054c33af852
     type: condition
     task:
-      id: 4c4ac7b4-7259-442c-886d-462accd31438
+      id: 69d20bc5-f201-440f-8d93-6054c33af852
       version: -1
       description: ""
       name: Is ePO enabled?
@@ -103,10 +103,10 @@
       }
   "3":
     id: "3"
-    taskid: 67f9e78d-54ed-4cda-86ef-cc4993634602
+    taskid: e7395d7d-a2cf-44f2-8c9c-399c1fe1e390
     type: condition
     task:
-      id: 67f9e78d-54ed-4cda-86ef-cc4993634602
+      id: e7395d7d-a2cf-44f2-8c9c-399c1fe1e390
       version: -1
       description: ""
       name: Is there an Endpoint Hostname to run on?
@@ -140,10 +140,10 @@
       }
   "4":
     id: "4"
-    taskid: 47694916-e14f-4d67-8ad5-09180a8b7af8
+    taskid: b95011d0-fd23-4e65-8ea9-560c5aead197
     type: title
     task:
-      id: 47694916-e14f-4d67-8ad5-09180a8b7af8
+      id: b95011d0-fd23-4e65-8ea9-560c5aead197
       version: -1
       description: ""
       name: Done
@@ -160,10 +160,10 @@
       }
   "5":
     id: "5"
-    taskid: 39035710-09b8-4b7c-867b-e9e70494dec4
+    taskid: c91a3fdb-160c-42d9-87ef-5fb240ad2565
     type: regular
     task:
-      id: 39035710-09b8-4b7c-867b-e9e70494dec4
+      id: c91a3fdb-160c-42d9-87ef-5fb240ad2565
       version: -1
       name: Get host information from ePO
       description: 'ePO: Get host information'
@@ -187,10 +187,10 @@
       }
   "6":
     id: "6"
-    taskid: ffd40404-8b46-4d0d-809a-7814893b79aa
+    taskid: 7a3a4170-f604-471b-8962-87590bb2d505
     type: condition
     task:
-      id: ffd40404-8b46-4d0d-809a-7814893b79aa
+      id: 7a3a4170-f604-471b-8962-87590bb2d505
       version: -1
       name: Is SentinelOne enabled?
       description: Check if there is any active instance of this brand
@@ -234,10 +234,10 @@
       }
   "7":
     id: "7"
-    taskid: cf334489-ab5a-40cc-86a4-55e1800e99fb
+    taskid: 1b8c3de7-7fc1-4ff9-8a90-34c4750087ef
     type: regular
     task:
-      id: cf334489-ab5a-40cc-86a4-55e1800e99fb
+      id: 1b8c3de7-7fc1-4ff9-8a90-34c4750087ef
       version: -1
       name: Get host information from SentinelOne
       description: 'SentinelOne: Get host information'
@@ -298,10 +298,10 @@
       }
   "8":
     id: "8"
-    taskid: 55bdf46d-73ee-4a16-8e02-75183006074e
+    taskid: 2b7a6a53-6c8d-4dce-8ce6-56ae0da3a917
     type: condition
     task:
-      id: 55bdf46d-73ee-4a16-8e02-75183006074e
+      id: 2b7a6a53-6c8d-4dce-8ce6-56ae0da3a917
       version: -1
       name: Is Carbon Black Enterprise Response enabled?
       description: Check if there is any active instance of this brand
@@ -345,10 +345,10 @@
       }
   "9":
     id: "9"
-    taskid: 414dafaf-bcb9-400c-87af-e1f8362bc8b1
+    taskid: 2cf9473e-32de-4e15-8784-59b357c85c4e
     type: regular
     task:
-      id: 414dafaf-bcb9-400c-87af-e1f8362bc8b1
+      id: 2cf9473e-32de-4e15-8784-59b357c85c4e
       version: -1
       name: Get host information from Carbon Black Enterprise Response
       description: 'Carbon Black Enterprise Response: Get host information '
@@ -415,10 +415,10 @@
       }
   "10":
     id: "10"
-    taskid: 981c68a7-0ddf-4618-88db-ffebb297b5d9
+    taskid: 86a1a174-c652-4d82-8f00-2f72d718ac7f
     type: condition
     task:
-      id: 981c68a7-0ddf-4618-88db-ffebb297b5d9
+      id: 86a1a174-c652-4d82-8f00-2f72d718ac7f
       version: -1
       name: Is CrowdStrike Falcon Host enabled?
       description: Check if there is any active instance of this brand
@@ -463,10 +463,10 @@
       }
   "14":
     id: "14"
-    taskid: 536d3e49-6ee4-4f43-887c-4811bb372bf7
+    taskid: feb95688-7d7c-4ed4-8eb8-5a37ed9101cf
     type: condition
     task:
-      id: 536d3e49-6ee4-4f43-887c-4811bb372bf7
+      id: feb95688-7d7c-4ed4-8eb8-5a37ed9101cf
       version: -1
       name: Is Cylance Protect enabled?
       description: Check if there is any active instance of this brand
@@ -478,7 +478,7 @@
       '#default#':
       - "4"
       "yes":
-      - "26"
+      - "15"
     scriptarguments:
       value:
         complex:
@@ -508,8 +508,6 @@
           "y": 660
         }
       }
-<<<<<<< HEAD
-=======
   "15":
     id: "15"
     taskid: 9c2a5d9a-05dd-4d63-8acd-af890eebbab5
@@ -550,13 +548,12 @@
           "y": 906
         }
       }
->>>>>>> 6e537c0c
   "16":
     id: "16"
-    taskid: 0de1f82b-b009-4851-8b21-879f20185b86
+    taskid: 24d57109-73e3-4b01-822d-b40cb89af9e8
     type: title
     task:
-      id: 0de1f82b-b009-4851-8b21-879f20185b86
+      id: 24d57109-73e3-4b01-822d-b40cb89af9e8
       version: -1
       description: ""
       name: ePO
@@ -576,10 +573,10 @@
       }
   "17":
     id: "17"
-    taskid: e1f06a6e-589c-4ba5-855c-fb4ff8227502
+    taskid: 589ec412-b56a-42a2-87c1-09e279e28535
     type: title
     task:
-      id: e1f06a6e-589c-4ba5-855c-fb4ff8227502
+      id: 589ec412-b56a-42a2-87c1-09e279e28535
       version: -1
       description: ""
       name: Sentinel One
@@ -599,10 +596,10 @@
       }
   "18":
     id: "18"
-    taskid: 425ed28d-6f1d-49dd-8fdf-80af51ea6dae
+    taskid: 6cf08862-644d-479e-89ce-f9e173a8c562
     type: title
     task:
-      id: 425ed28d-6f1d-49dd-8fdf-80af51ea6dae
+      id: 6cf08862-644d-479e-89ce-f9e173a8c562
       version: -1
       description: ""
       name: Carbon Black Enterprise Response
@@ -622,10 +619,10 @@
       }
   "19":
     id: "19"
-    taskid: 6b426785-8b42-431d-825e-0a528371f322
+    taskid: 7c2eb34e-c326-438b-8a53-d57dc8872f92
     type: title
     task:
-      id: 6b426785-8b42-431d-825e-0a528371f322
+      id: 7c2eb34e-c326-438b-8a53-d57dc8872f92
       version: -1
       description: ""
       name: Cylance Protect
@@ -645,10 +642,10 @@
       }
   "20":
     id: "20"
-    taskid: 0536265f-61ec-4c76-8ebb-2cdb0cc1f35e
+    taskid: 5d371f29-3a4c-43c5-8f71-b383db2e5320
     type: title
     task:
-      id: 0536265f-61ec-4c76-8ebb-2cdb0cc1f35e
+      id: 5d371f29-3a4c-43c5-8f71-b383db2e5320
       version: -1
       description: ""
       name: CrowdStrike Falcon Host
@@ -668,10 +665,10 @@
       }
   "22":
     id: "22"
-    taskid: 30ea0e89-9f55-43c2-80d9-72ef4a793082
+    taskid: f9ed7e73-031c-41e3-8da7-ec396363d74e
     type: condition
     task:
-      id: 30ea0e89-9f55-43c2-80d9-72ef4a793082
+      id: f9ed7e73-031c-41e3-8da7-ec396363d74e
       version: -1
       name: Is Active Directory enabled?
       description: Check if there is any active instance of this brand
@@ -715,10 +712,10 @@
       }
   "23":
     id: "23"
-    taskid: 2e3c4846-df71-4cbf-8e76-1ad007709902
+    taskid: b73cced2-42a6-4e86-8b30-3c0f21e44dfa
     type: regular
     task:
-      id: 2e3c4846-df71-4cbf-8e76-1ad007709902
+      id: b73cced2-42a6-4e86-8b30-3c0f21e44dfa
       version: -1
       name: Get host information from Active Directory
       description: 'Active Directory: Get host information'
@@ -748,10 +745,10 @@
       }
   "24":
     id: "24"
-    taskid: 9e893bcb-5daf-456a-80ae-786591c1f382
+    taskid: 9706cc39-d338-44cd-8ee1-efc5ea95b04d
     type: title
     task:
-      id: 9e893bcb-5daf-456a-80ae-786591c1f382
+      id: 9706cc39-d338-44cd-8ee1-efc5ea95b04d
       version: -1
       description: ""
       name: Active Directory
@@ -771,10 +768,10 @@
       }
   "25":
     id: "25"
-    taskid: 48121c45-6c2e-497f-8f14-065f9058b42d
+    taskid: b743dbf9-c2c0-4529-8dad-92ffe5647134
     type: playbook
     task:
-      id: 48121c45-6c2e-497f-8f14-065f9058b42d
+      id: b743dbf9-c2c0-4529-8dad-92ffe5647134
       version: -1
       description: ""
       name: CrowdStrike Endpoint Enrichment
@@ -782,56 +779,22 @@
       type: playbook
       iscommand: false
       brand: ""
-<<<<<<< HEAD
-    nexttasks:
-      '#none#':
-      - "4"
-    separatecontext: true
+    nexttasks:
+      '#none#':
+      - "4"
+    scriptarguments:
+      Hostname:
+        simple: ${inputs.Hostname}
+    separatecontext: false
+    loop:
+      iscommand: false
+      exitCondition: ""
+      wait: 1
     view: |-
       {
         "position": {
           "x": 2300,
-          "y": 1052
-        }
-      }
-  "26":
-    id: "26"
-    taskid: b0c0a905-5078-4c2e-8423-d846849425d1
-    type: regular
-    task:
-      id: b0c0a905-5078-4c2e-8423-d846849425d1
-      version: -1
-      name: Get host information from Cylance Protect
-      description: 'Cylance Protect: Get host information.'
-      script: Cylance Protect|||cylance-protect-get-devices
-      type: regular
-      iscommand: true
-      brand: Cylance Protect
-=======
->>>>>>> 6e537c0c
-    nexttasks:
-      '#none#':
-      - "4"
-    scriptarguments:
-      filters:
-        complex:
-          root: inputs
-          accessor: Hostname
-          transformers:
-          - operator: string.concat
-            args:
-              prefix: '[{"Field":"device_name","Operator":"IsEqualTo","Value":"'
-              suffix: '"}]'
-      headers: {}
-      page_number: {}
-      page_size: {}
-      sorts: {}
-    separatecontext: false
-    view: |-
-      {
-        "position": {
-          "x": 1851,
-          "y": 914
+          "y": 1001
         }
       }
 view: |-
