commonfields:
  id: ParseEmailFiles
  version: -1
name: ParseEmailFiles
script: ''
type: python
tags:
- email
- phishing
- enhancement
- file
comment: Parse an email from an eml or msg file and populate all relevant context
  data to investigate the email. Also extracts inner attachments and returns them
  to the war room. The incident labels themselves are preserved and not modified -
  only the "Label/x" context items that originated from the labels, and the best practice
  is to rely on these for the remainder of the playbook.
enabled: true
args:
- name: entryid
  required: true
  default: true
  description: Entry ID with the Email as a file in msg or eml format
- name: parse_only_headers
  auto: PREDEFINED
  predefined:
  - "true"
  - "false"
  description: Will parse only the headers and return headers table
  defaultValue: "false"
- name: max_depth
  description: How many levels deep we should parse the attached emails (e.g. email contains an emails contains an email). Default depth level is 3. Minimum level is 1, if set to 1 the script will parse only the first level email
  defaultValue: "3"
outputs:
- contextPath: Email.To
  description: This shows to whom the message was addressed, but may not contain the
    recipient's address.
  type: string
- contextPath: Email.CC
  description: Email 'cc' addresses
  type: string
- contextPath: Email.From
  description: This displays who the message is from, however, this can be easily
    forged and can be the least reliable.
  type: string
- contextPath: Email.Subject
  description: Email subject
  type: string
- contextPath: Email.HTML
  description: Email 'html' body if exists
  type: string
- contextPath: Email.Text
  description: Email 'text' body if exists
  type: string
- contextPath: Email.Depth
  description: The depth of the email. Depth=0 for the first level email. If email1 contains email2 contains email3. Then email1 depth is 0, email2 depth is 1, email3 depth is 2
  type: number
- contextPath: Email.Headers
  description: Deprecated - use Email.HeadersMap output instead. The full email headers
    as a single string
  type: string
- contextPath: Email.HeadersMap
  description: The full email headers json
  type: Unknown
- contextPath: Email.HeadersMap.From
  description: This displays who the message is from, however, this can be easily forged and can be the least reliable.
  type: Unknown
- contextPath: Email.HeadersMap.To
  description: This shows to whom the message was addressed, but may not contain the recipient's address.
  type: Unknown
- contextPath: Email.HeadersMap.Subject
  description: Email subject
  type: String
- contextPath: Email.HeadersMap.Date
  description: The date and time the email message was composed
  type: Unknown
- contextPath: Email.HeadersMap.CC
  description: Email 'cc' addresses
  type: Unknown
- contextPath: Email.HeadersMap.Reply-To
  description: The email address for return mail
  type: String
- contextPath: Email.HeadersMap.Received
  description: List of all the servers/computers through which the message traveled
  type: String
- contextPath: Email.HeadersMap.Message-ID
  description: A unique string assigned by the mail system when the message is first created. These can easily be forged. (e.g. 5c530c1b.1c69fb81.bd826.0eff@mx.google.com)
  type: String
- contextPath: Email.Attachments
  description: The list of attachment names in the email
  type: string
- contextPath: Email.Format
  description: The format of the email if available
  type: string
scripttarget: 0
runonce: false
runas: DBotWeakRole
<<<<<<< HEAD
=======
releaseNotes: 'Fix - support email files with type ''SMTP Mail'' eml contains eml
  - inner eml will be extracted eml parsed recursively - support parsing only email
  headers '
>>>>>>> daf114aa
tests:
- ParseEmailFiles-test<|MERGE_RESOLUTION|>--- conflicted
+++ resolved
@@ -94,11 +94,5 @@
 scripttarget: 0
 runonce: false
 runas: DBotWeakRole
-<<<<<<< HEAD
-=======
-releaseNotes: 'Fix - support email files with type ''SMTP Mail'' eml contains eml
-  - inner eml will be extracted eml parsed recursively - support parsing only email
-  headers '
->>>>>>> daf114aa
 tests:
 - ParseEmailFiles-test