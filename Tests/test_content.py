import os
import sys
import json
import string
import random
import argparse
import requests

import demisto
from slackclient import SlackClient
from test_integration import test_integration
from test_utils import print_color, print_error, print_warning, LOG_COLORS


RUN_ALL_TESTS = "Run all tests"
FILTER_CONF = "./Tests/filter_file.txt"
INTEGRATIONS_CONF = "./Tests/integrations_file.txt"

FAILED_MATCH_INSTANCE_MSG = "{} Failed to run\n, There are {} instances of {}, please select of them by using the " \
                            "instance_name argument in conf.json the options are:\n{}"


def str2bool(v):
    if v.lower() in ('yes', 'true', 't', 'y', '1'):
        return True
    elif v.lower() in ('no', 'false', 'f', 'n', '0'):
        return False
    else:
        raise argparse.ArgumentTypeError('Boolean value expected.')


def options_handler():
    parser = argparse.ArgumentParser(description='Utility for batch action on incidents')
    parser.add_argument('-u', '--user', help='The username for the login', required=True)
    parser.add_argument('-p', '--password', help='The password for the login', required=True)
    parser.add_argument('-s', '--server', help='The server URL to connect to', required=True)
    parser.add_argument('-c', '--conf', help='Path to conf file', required=True)
    parser.add_argument('-e', '--secret', help='Path to secret conf file')
    parser.add_argument('-n', '--nightly', type=str2bool, help='Run nightly tests')
    parser.add_argument('-t', '--slack', help='The token for slack', required=True)
    parser.add_argument('-a', '--circleci', help='The token for circleci', required=True)
    parser.add_argument('-b', '--buildNumber', help='The build number', required=True)
    parser.add_argument('-g', '--buildName', help='The build name', required=True)
    options = parser.parse_args()

    return options


def print_test_summary(succeed_playbooks, failed_playbooks, skipped_tests, skipped_integration):
    succeed_count = len(succeed_playbooks)
    failed_count = len(failed_playbooks)
    skipped_count = len(skipped_tests)

    print('\nTEST RESULTS:')
    print('\t Number of playbooks tested - ' + str(succeed_count + failed_count))
    print_color('\t Number of succeeded tests - ' + str(succeed_count), LOG_COLORS.GREEN)

    if len(skipped_integration) > 0:
        print_warning('\t Number of skipped integration - ' + str(len(skipped_integration)) + ':')
        for playbook_id in skipped_integration:
            print_warning('\t - ' + playbook_id)

    if skipped_count > 0:
        print_warning('\t Number of skipped tests - ' + str(skipped_count) + ':')
        for playbook_id in skipped_tests:
            print_warning('\t - ' + playbook_id)

    if failed_count > 0:
        print_error('\t Number of failed tests - ' + str(failed_count) + ':')
        for playbook_id in failed_playbooks:
            print_error('\t - ' + playbook_id)


def update_test_msg(integrations, test_message):
    if integrations:
        integrations_names = [integration['name'] for integration in
                              integrations]
        test_message = test_message + ' with integration(s): ' + ','.join(
            integrations_names)

    return test_message


def run_test(c, failed_playbooks, integrations, playbook_id, succeed_playbooks,
             test_message, test_options, slack, CircleCI, buildNumber, server_url, build_name):
    print '------ Test %s start ------' % (test_message,)
    # run test
    succeed, inc_id = test_integration(c, integrations, playbook_id, test_options)
    # use results
    if succeed:
        print 'PASS: %s succeed' % (test_message,)
        succeed_playbooks.append(playbook_id)
    else:
        print 'Failed: %s failed' % (test_message,)
        failed_playbooks.append(playbook_id)
        notify_failed_test(slack, CircleCI, playbook_id, buildNumber, inc_id, server_url, build_name)

    print '------ Test %s end ------' % (test_message,)


def http_request(url, params_dict=None):
    try:
        res = requests.request("GET",
                               url,
                               verify=True,
                               params=params_dict,
                               )
        res.raise_for_status()

        return res.json()

    except Exception, e:
        raise e


def get_user_name_from_circle(circleci_token, build_number):
    url = "https://circleci.com/api/v1.1/project/github/demisto/content/{0}?circle-token={1}".format(build_number,
                                                                                                     circleci_token)
    res = http_request(url)

    user_details = res.get('user', {})
    return user_details.get('name', '')


def notify_failed_test(slack, CircleCI, playbook_id, build_number, inc_id, server_url, build_name):
    circle_user_name = get_user_name_from_circle(CircleCI, build_number)
    sc = SlackClient(slack)
    user_id = retrieve_id(circle_user_name, sc)

    text = "{0} - {1} Failed\n{2}".format(build_name, playbook_id, server_url) if inc_id == -1 \
        else "{0} - {1} Failed\n{2}/#/WorkPlan/{3}".format(build_name, playbook_id, server_url, inc_id)

    if user_id:
        sc.api_call(
            "chat.postMessage",
            channel=user_id,
            username="Content CircleCI",
            as_user="False",
            text=text
        )


def retrieve_id(circle_user_name, sc):
    user_id = ''
    res = sc.api_call('users.list')

    user_list = res.get('members', [])
    for user in user_list:
        profile = user.get('profile', {})
        name = profile.get('real_name_normalized', '')
        if name == circle_user_name:
            user_id = user.get('id', '')

    return user_id


def create_result_files(failed_playbooks, skipped_integration, skipped_tests):
    with open("./Tests/failed_tests.txt", "w") as failed_tests_file:
        failed_tests_file.write('\n'.join(failed_playbooks))
    with open('./Tests/skipped_tests.txt', "w") as skipped_tests_file:
        skipped_tests_file.write('\n'.join(skipped_tests))
    with open('./Tests/skipped_integrations.txt', "w") as skipped_integrations_file:
        skipped_integrations_file.write('\n'.join(skipped_integration))


def set_integration_params(demisto_api_key, integrations, secret_params, instance_names, playbook_id):
    for integration in integrations:
        integration_params = [item for item in secret_params if item['name'] == integration['name']]

        if integration_params:
            matched_integration_params = integration_params[0]
            if len(integration_params) != 1:
                found_matching_instance = False
                for item in integration_params:
                    if item.get('instance_name', 'Not Found') in instance_names:
                        matched_integration_params = item
                        found_matching_instance = True

                if not found_matching_instance:
                    optional_instance_names = [optional_integration.get('instance_name') for optional_integration in
                                               integration_params]
                    print_error(FAILED_MATCH_INSTANCE_MSG.format(playbook_id, len(integration_params),
                                                                 integration['name'],
                                                                 '\n'.join(optional_instance_names)))
                    return False

            integration['params'] = matched_integration_params.get('params', {})
            integration['byoi'] = matched_integration_params.get('byoi', True)
        elif 'Demisto REST API' == integration['name']:
            integration['params'] = {
                'url': 'https://localhost',
                'apikey': demisto_api_key,
                'insecure': True,
            }

    return True


def collect_integrations(integrations_conf, skipped_integration, skipped_integrations_conf, nightly_integrations):
    integrations = []
    is_nightly_integration = False
    has_skipped_integration = False
    for integration in integrations_conf:
        if integration in skipped_integrations_conf.keys():
            skipped_integration.add("{0} - reason: {1}".format(integration, skipped_integrations_conf[integration]))
            has_skipped_integration = True

        if integration in nightly_integrations:
            is_nightly_integration = True

        # string description
        integrations.append({
            'name': integration,
            'params': {}
        })

    return has_skipped_integration, integrations, is_nightly_integration


def extract_filtered_tests():
    with open(FILTER_CONF, 'r') as filter_file:
        filterd_tests = filter_file.readlines()
        filterd_tests = [line.strip('\n') for line in filterd_tests]
        is_filter_configured = True if filterd_tests else False
        run_all = True if RUN_ALL_TESTS in filterd_tests else False

    return filterd_tests, is_filter_configured, run_all


def generate_demisto_api_key(c):
    demisto_api_key = ''.join(random.choice(string.ascii_letters + string.digits) for _ in range(32))
    apikey_json = {
        'name': 'test_apikey',
        'apikey': demisto_api_key
    }
    c.req('POST', '/apikeys', apikey_json)
    return demisto_api_key


def load_conf_files(conf_path, secret_conf_path):
    with open(conf_path) as data_file:
        conf = json.load(data_file)

    secret_conf = None
    if secret_conf_path:
        with open(secret_conf_path) as data_file:
            secret_conf = json.load(data_file)

    return conf, secret_conf


def main():
    options = options_handler()
    username = options.user
    password = options.password
    server = options.server
    conf_path = options.conf
    secret_conf_path = options.secret
    is_nightly = options.nightly
    slack = options.slack
    CircleCI = options.circleci
    buildNumber = options.buildNumber
    build_name = options.buildName

    if not (username and password and server):
        print_error('You must provide server user & password arguments')
        sys.exit(1)

    c = demisto.DemistoClient(None, server, username, password)
    res = c.Login()
    if res.status_code != 200:
        print_error("Login has failed with status code " + str(res.status_code))
        sys.exit(1)

    demisto_api_key = generate_demisto_api_key(c)

    conf, secret_conf = load_conf_files(conf_path, secret_conf_path)

    default_test_timeout = conf.get('testTimeout', 30)

    tests = conf['tests']
    skipped_tests_conf = conf['skipped_tests']
    nightly_integrations = conf['nigthly_integrations']
    skipped_integrations_conf = conf['skipped_integrations']

    secret_params = secret_conf['integrations'] if secret_conf else []

    filterd_tests, is_filter_configured, run_all_tests = extract_filtered_tests()
    if is_filter_configured and not run_all_tests:
        is_nightly = True

<<<<<<< HEAD
    if not tests or (len(tests) == 0):
=======
    if not tests or len(tests) == 0:
>>>>>>> 2b54d562
        print('no integrations are configured for test')
        return

    failed_playbooks = []
    succeed_playbooks = []
    skipped_tests = set([])
    skipped_integration = set([])
    for t in tests:
        playbook_id = t['playbookID']
        nightly_test = t.get('nightly', False)
        integrations_conf = t.get('integrations', [])
        instance_names_conf = t.get('instance_names', [])

        test_message = 'playbook: ' + playbook_id

        test_options = {
            'timeout': t.get('timeout', default_test_timeout)
        }

        if not isinstance(integrations_conf, list):
            integrations_conf = [integrations_conf, ]

        if not isinstance(instance_names_conf, list):
            instance_names_conf = [instance_names_conf, ]

        has_skipped_integration, integrations, is_nightly_integration = collect_integrations(
            integrations_conf, skipped_integration, skipped_integrations_conf, nightly_integrations)

        skip_nightly_test = True if (nightly_test or is_nightly_integration) and not is_nightly else False

        # Skip nightly test
        if skip_nightly_test:
            print '------ Test %s start ------' % (test_message,)
            print 'Skip test'
            print '------ Test %s end ------' % (test_message,)

            continue

        if not run_all_tests:
            # Skip filtered test
            if is_filter_configured and playbook_id not in filterd_tests:
                continue

        # Skip bad test
        if playbook_id in skipped_tests_conf.keys():
            skipped_tests.add("{0} - reason: {1}".format(playbook_id, skipped_tests_conf[playbook_id]))
            continue

        # Skip integration
        if has_skipped_integration:
            continue

        are_params_set = set_integration_params(demisto_api_key, integrations,
                                                secret_params, instance_names_conf, playbook_id)
        if not are_params_set:
            failed_playbooks.append(playbook_id)
            continue

        test_message = update_test_msg(integrations, test_message)

        run_test(c, failed_playbooks, integrations, playbook_id,
                 succeed_playbooks, test_message, test_options, slack, CircleCI,
                 buildNumber, server, build_name)

    print_test_summary(succeed_playbooks, failed_playbooks, skipped_tests, skipped_integration)

    create_result_files(failed_playbooks, skipped_integration, skipped_tests)
    os.remove(FILTER_CONF)

    if len(failed_playbooks):
        with open("./Tests/is_build_failed.txt", "w") as is_build_failed_file:
            is_build_failed_file.write('Build failed')

        sys.exit(1)


if __name__ == '__main__':
    main()<|MERGE_RESOLUTION|>--- conflicted
+++ resolved
@@ -289,11 +289,7 @@
     if is_filter_configured and not run_all_tests:
         is_nightly = True
 
-<<<<<<< HEAD
-    if not tests or (len(tests) == 0):
-=======
     if not tests or len(tests) == 0:
->>>>>>> 2b54d562
         print('no integrations are configured for test')
         return
 
