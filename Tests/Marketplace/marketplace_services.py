import json
import os
import re
import subprocess
import fnmatch
import shutil
import yaml
import enum
import base64
from distutils.util import strtobool
from distutils.version import LooseVersion
from datetime import datetime
from zipfile import ZipFile, ZIP_DEFLATED
from demisto_sdk.commands.common.tools import print_error, print_warning, print_color, LOG_COLORS

CONTENT_ROOT_PATH = os.path.abspath(os.path.join(__file__, '../../..'))  # full path to content root repo
PACKS_FOLDER = "Packs"  # name of base packs folder inside content repo
PACKS_FULL_PATH = os.path.join(CONTENT_ROOT_PATH, PACKS_FOLDER)  # full path to Packs folder in content repo
IGNORED_FILES = ['__init__.py', 'ApiModules']  # files to ignore inside Packs folder
IGNORED_PATHS = [os.path.join(PACKS_FOLDER, p) for p in IGNORED_FILES]
MODIFIED_DATE_STRING_REGEX = r'(?P<mod_str>Last Modified: )(?P<date>(19|20)\d\d-(0[1-9]|1[012])-(' \
                             r'[012]\d|3[01])T([01]\d|2[0-3]):([0-5]\d):([0-5]\d)Z)'
DISPLAY_NAME_STRING_REGEX = r"(?P<disp_str>DisplayName: )(?P<disp_name>.*)"


class GCPConfig(object):
    """ Google cloud storage basic configurations

    """
    STORAGE_BASE_PATH = "content/packs"  # base path for packs in gcs
    USE_GCS_RELATIVE_PATH = True  # whether to use relative path in uploaded to gcs images
    GCS_PUBLIC_URL = "https://storage.googleapis.com"  # disable-secrets-detection
    BASE_PACK = "Base"  # base pack name
    INDEX_NAME = "index"  # main index folder name


class PackFolders(enum.Enum):
    """ Pack known folders. Should be replaced by constants from demisto-sdk in later step.

    """
    SCRIPTS = "Scripts"
    PLAYBOOKS = "Playbooks"
    INTEGRATIONS = "Integrations"
    TEST_PLAYBOOKS = 'TestPlaybooks'
    REPORTS = "Reports"
    DASHBOARDS = 'Dashboards'
    WIDGETS = 'Widgets'
    INCIDENT_FIELDS = 'IncidentFields'
    INCIDENT_TYPES = 'IncidentTypes'
    INDICATOR_FIELDS = 'IndicatorFields'
    LAYOUTS = 'Layouts'
    CLASSIFIERS = 'Classifiers'
    MISC = 'Misc'

    @classmethod
    def pack_displayed_items(cls):
        return [
            PackFolders.SCRIPTS.value, PackFolders.DASHBOARDS.value, PackFolders.INCIDENT_FIELDS.value,
            PackFolders.INCIDENT_TYPES.value, PackFolders.INTEGRATIONS.value, PackFolders.PLAYBOOKS.value,
            PackFolders.INDICATOR_FIELDS.value, PackFolders.REPORTS.value
        ]

    @classmethod
    def yml_supported_folders(cls):
        return [cls.INTEGRATIONS.value, cls.SCRIPTS.value, cls.PLAYBOOKS.value]

    @classmethod
    def json_supported_folders(cls):
        all_displayed_packs = cls.pack_displayed_items()
        yml_supported_folders = cls.yml_supported_folders()
        return [f for f in all_displayed_packs if f not in yml_supported_folders]


class PackStatus(enum.Enum):
    """ Enum of pack upload status, is used in printing upload summary.

    """
    SUCCESS = "Successfully uploaded pack data to gcs"
    FAILED_IMAGES_UPLOAD = "Failed to upload pack integration images to gcs"
    FAILED_AUTHOR_IMAGE_UPLOAD = "Failed to upload pack author image to gcs"
    FAILED_METADATA_PARSING = "Failed to parse and create metadata.json"
    FAILED_COLLECT_ITEMS = "Failed to collect pack content items data"
    FAILED_ZIPPING_PACK_ARTIFACTS = "Failed zipping pack artifacts"
    FAILED_SIGNING_PACKS = "Failed to sign the packs"
    FAILED_PREPARING_INDEX_FOLDER = "Failed in preparing and cleaning necessary index files"
    FAILED_UPDATING_INDEX_FOLDER = "Failed updating index folder"
    FAILED_UPLOADING_PACK = "Failed in uploading pack zip to gcs"
    PACK_ALREADY_EXISTS = "Specified pack already exists in gcs under latest version"
    FAILED_REMOVING_PACK_SKIPPED_FOLDERS = "Failed to remove pack hidden and skipped folders"
    FAILED_RELEASE_NOTES = "Failed to generate releaseNotes.json"


class Pack(object):
    """ Class that manipulates and manages the upload of pack's artifact and metadata to cloud storage.

    Args:
        pack_name (str): Pack root folder name.
        pack_path (str): Full path to pack folder.

    Attributes:
        PACK_INITIAL_VERSION (str): pack initial version that will be used as default.
        DATE_FORMAT (str): date format of.
        CHANGELOG_JSON (str): changelog json full name, may be changed in the future.
        CHANGELOG_MD (str): changelog md full name.
        README (str): pack's readme file name.
        METADATA (str): pack's metadata file name, the one that will be deployed to cloud storage.
        USER_METADATA (str); user metadata file name, the one that located in content repo.
        EXCLUDE_DIRECTORIES (list): list of directories to excluded before uploading pack zip to storage.
        AUTHOR_IMAGE_NAME (str): author image file name.

    """
    PACK_INITIAL_VERSION = "1.0.0"
    DATE_FORMAT = '%Y-%m-%dT%H:%M:%SZ'
    CHANGELOG_JSON = "changelog.json"
    CHANGELOG_MD = "changelog.md"
    README = "README.md"
    USER_METADATA = "pack_metadata.json"
    METADATA = "metadata.json"
    AUTHOR_IMAGE_NAME = "Author_image.png"
<<<<<<< HEAD
    EXCLUDE_DIRECTORIES = [PackFolders.TEST_PLAYBOOKS, "ReleaseNotes"]
    RELEASE_NOTES = "ReleaseNotes"
=======
    EXCLUDE_DIRECTORIES = [PackFolders.TEST_PLAYBOOKS.value]
>>>>>>> a20de712

    def __init__(self, pack_name, pack_path):
        self._pack_name = pack_name
        self._pack_path = pack_path
        self._pack_repo_path = os.path.join(PACKS_FULL_PATH, pack_name)
        self._status = None
        self._relative_storage_path = ""
        self._remove_files_list = []  # tracking temporary files, in order to delete in later step

    @property
    def name(self):
        """ str: pack root folder name.
        """
        return self._pack_name

    @property
    def path(self):
        """ str: pack folder full path.
        """
        return self._pack_path

    @property
    def latest_version(self):
        """ str: pack latest version from sorted keys of changelog.json file.
        """
        return self._get_latest_version()

    @property
    def status(self):
        """ str: current status of the packs.
        """
        return self._status

    @status.setter
    def status(self, status_value):
        """ setter of pack current status.
        """
        self._status = status_value

    @property
    def relative_storage_path(self):
        """ str: relative gcs path of uploaded pack.
        """
        return self._relative_storage_path

    @relative_storage_path.setter
    def relative_storage_path(self, path_value):
        """ setter of relative gcs path of uploaded pack.
        """
        self._relative_storage_path = path_value

    def _get_latest_version(self):
        """ Return latest semantic version of the pack.

        In case that changelog.json file was not found, default value of 1.0.0 will be returned.
        Otherwise, keys of semantic pack versions will be collected and sorted in descending and return latest version.
        For additional information regarding changelog.json format go to issue #19786

        Returns:
            str: Pack latest version.

        """
        changelog_path = os.path.join(self._pack_path, Pack.CHANGELOG_JSON)

        if not os.path.exists(changelog_path):
            return self.PACK_INITIAL_VERSION

        with open(changelog_path, "r") as changelog_file:
            changelog = json.load(changelog_file)
            pack_versions = [LooseVersion(v) for v in changelog.keys()]
            pack_versions.sort(reverse=True)

            return pack_versions[0].vstring

    @staticmethod
    def _get_all_pack_images(pack_integration_images, display_dependencies_images, dependencies_data):
        """ Returns data of uploaded pack integration images and it's path in gcs. Pack dependencies integration images
        are added to that result as well.

        Args:
             pack_integration_images (list): list of uploaded to gcs integration images and it paths in gcs.
             display_dependencies_images (list): list of pack names of additional dependencies images to display.
             dependencies_data (dict): all level dependencies data.

        Returns:
            list: collection of integration display name and it's path in gcs.

        """
        additional_dependencies_data = {k: v for (k, v) in dependencies_data.items()
                                        if k in display_dependencies_images}

        for dependency_data in additional_dependencies_data.values():
            dependency_integration_images = dependency_data.get('integrations', [])

            for dependency_integration in dependency_integration_images:
                if dependency_integration not in pack_integration_images:
                    pack_integration_images.append(dependency_integration)

        return pack_integration_images

    @staticmethod
    def _parse_pack_dependencies(first_level_dependencies, all_level_pack_dependencies_data):
        """ Parses user defined dependencies and returns dictionary with relevant data about each dependency pack.

        Args:
            first_level_dependencies (dict): first lever dependencies that were retrieved
            from user pack_metadata.json file.
            all_level_pack_dependencies_data (dict): all level pack dependencies data.

        Returns:
            dict: parsed dictionary with pack dependency data.
        """
        parsed_result = {}
        dependencies_data = {k: v for (k, v) in all_level_pack_dependencies_data.items()
                             if k in first_level_dependencies.keys() or k == GCPConfig.BASE_PACK}

        for dependency_id, dependency_data in dependencies_data.items():
            parsed_result[dependency_id] = {
                "mandatory": first_level_dependencies.get(dependency_id, {}).get('mandatory', True),
                "minVersion": dependency_data.get('currentVersion', Pack.PACK_INITIAL_VERSION),
                "author": dependency_data.get('author', ''),
                "name": dependency_data.get('name') if dependency_data.get('name') else dependency_id,
                "certification": dependency_data.get('certification', 'certified')
            }

        return parsed_result

    @staticmethod
    def _parse_pack_metadata(user_metadata, pack_content_items, pack_id, integration_images, author_image,
                             dependencies_data):
        """ Parses pack metadata according to issue #19786 and #20091. Part of field may change over the time.

        Args:
            user_metadata (dict): user metadata that was created in pack initialization.
            pack_content_items (dict): content items located inside specific pack.
            pack_id (str): pack unique identifier.
            integration_images (list): list of gcs uploaded integration images.
            author_image (str): gcs uploaded author image
            dependencies_data (dict): mapping of pack dependencies data, of all levels.

        Returns:
            dict: parsed pack metadata.

        """
        pack_metadata = {}
        # part of old packs are initialized with empty list
        user_metadata = {} if isinstance(user_metadata, list) else user_metadata
        pack_metadata['name'] = user_metadata.get('name') if user_metadata.get('name') else pack_id
        pack_metadata['id'] = pack_id
        pack_metadata['description'] = user_metadata.get('description') if user_metadata.get('description') else pack_id
        pack_metadata['created'] = user_metadata.get('created', datetime.utcnow().strftime(Pack.DATE_FORMAT))
        pack_metadata['updated'] = datetime.utcnow().strftime(Pack.DATE_FORMAT)
        pack_metadata['legacy'] = user_metadata.get('legacy', True)
        pack_metadata['support'] = user_metadata.get('support', '')
        pack_metadata['supportDetails'] = {}
        support_url = user_metadata.get('url')
        if support_url:
            pack_metadata['supportDetails']['url'] = support_url

        support_email = user_metadata.get('email')
        if support_email:
            pack_metadata['supportDetails']['email'] = support_email
        pack_metadata['author'] = user_metadata.get('author', '')
        pack_metadata['authorImage'] = author_image
        is_beta = user_metadata.get('beta', False)
        pack_metadata['beta'] = bool(strtobool(is_beta)) if isinstance(is_beta, str) else is_beta
        is_deprecated = user_metadata.get('deprecated', False)
        pack_metadata['deprecated'] = bool(strtobool(is_beta)) if isinstance(is_deprecated, str) else is_deprecated
        pack_metadata['certification'] = user_metadata.get('certification', '')
        try:
            pack_metadata['price'] = int(user_metadata.get('price'))
        except Exception as e:
            print_warning(f"{pack_id} pack price is not valid. The price was set to 0. Additional "
                          f"details {e}")
            pack_metadata['price'] = 0
        pack_metadata['serverMinVersion'] = user_metadata.get('serverMinVersion', '')
        pack_metadata['serverLicense'] = user_metadata.get('serverLicense', '')
        pack_metadata['currentVersion'] = user_metadata.get('currentVersion', '')
        # todo check if this field is necessary
        pack_metadata['general'] = input_to_list(user_metadata.get('general'))
        pack_metadata['tags'] = input_to_list(user_metadata.get('tags'))
        pack_metadata['categories'] = input_to_list(user_metadata.get('categories'))
        pack_metadata['contentItems'] = pack_content_items
        pack_metadata['integrations'] = Pack._get_all_pack_images(integration_images,
                                                                  user_metadata.get('displayedImages', []),
                                                                  dependencies_data)
        pack_metadata['useCases'] = input_to_list(user_metadata.get('useCases'))
        pack_metadata['keywords'] = input_to_list(user_metadata.get('keywords'))
        pack_metadata['dependencies'] = Pack._parse_pack_dependencies(user_metadata.get('dependencies', {}),
                                                                      dependencies_data)

        return pack_metadata

    def _load_pack_dependencies(self, index_folder_path, first_level_dependencies, all_level_displayed_dependencies):
        """ Loads dependencies metadata and returns mapping of pack id and it's loaded data.

        Args:
            index_folder_path (str): full path to download index folder.
            first_level_dependencies (dict): user defined dependencies.
            all_level_displayed_dependencies (list): all level pack's images to display.

        Returns:
            dict: pack id as key and loaded metadata of packs as value.

        """
        dependencies_data_result = {}
        dependencies_ids = {d for d in first_level_dependencies.keys()}
        dependencies_ids.update(all_level_displayed_dependencies)

        if self._pack_name != GCPConfig.BASE_PACK:  # check that current pack isn't Base Pack in order to prevent loop
            dependencies_ids.add(GCPConfig.BASE_PACK)  # Base pack is always added as pack dependency

        for dependency_pack_id in dependencies_ids:
            dependency_metadata_path = os.path.join(index_folder_path, dependency_pack_id, Pack.METADATA)

            if os.path.exists(dependency_metadata_path):
                with open(dependency_metadata_path, 'r') as metadata_file:
                    dependency_metadata = json.load(metadata_file)
                    dependencies_data_result[dependency_pack_id] = dependency_metadata
            else:
                raise Exception(f"{self._pack_name} pack dependency with id {dependency_pack_id} was not found")

        return dependencies_data_result

    def remove_unwanted_files(self):
        """ Iterates over pack folder and removes hidden files and unwanted folders.

        Returns:
            bool: whether the operation succeeded.
        """
        task_status = True

        try:
            for root, dirs, files in os.walk(self._pack_path, topdown=True):
                for pack_file in files:
                    full_file_path = os.path.join(root, pack_file)
                    # removing unwanted files
                    if pack_file.startswith('.') \
                            or pack_file in [Pack.AUTHOR_IMAGE_NAME, Pack.USER_METADATA] \
                            or pack_file in self._remove_files_list:
                        os.remove(full_file_path)
                        print(f"Deleted pack {pack_file} file for {self._pack_name} pack")
                        continue

                    current_directory = root.split(os.path.sep)[-1]

                    if current_directory in Pack.EXCLUDE_DIRECTORIES and os.path.isdir(root):
                        shutil.rmtree(root)
                        print(f"Deleted pack {current_directory} directory for {self._pack_name} pack")
                        continue

                    if current_directory == PackFolders.MISC.value and not fnmatch.fnmatch(pack_file,
                                                                                           'reputation-*.json'):
                        # reputation in old format aren't supported in 6.0.0 server version
                        os.remove(full_file_path)
                        print(f"Deleted pack {pack_file} file for {self._pack_name} pack")
        except Exception as e:
            task_status = False
            print_error(f"Failed to delete ignored files for pack {self._pack_name} - {str(e)}")
        finally:
            return task_status

    def sign_pack(self, signature_string=None):
        """ Signs pack folder and creates signature file.

        Args:
            signature_string (str): Base64 encoded string used to sign the pack.

        Returns:
            bool: whether the operation succeeded.
        """
        task_status = False

        try:
            if signature_string:
                with open("keyfile", "wb") as keyfile:
                    keyfile.write(signature_string.encode())
                arg = f'./signDirectory {self._pack_path} /keyfile base64'
                signing_process = subprocess.Popen(arg, stdout=subprocess.PIPE, stderr=subprocess.PIPE, shell=True)
                output, err = signing_process.communicate()

                if err:
                    print_error(f"Failed to sign pack for {self._pack_name} - {str(err)}")
                    return

                print(f"Signed {self._pack_name} pack successfully")
            else:
                print(f"No signature provided. Skipped signing {self._pack_name} pack")
            task_status = True
        except Exception as e:
            print_error(f"Failed to sign pack for {self._pack_name} - {str(e)}")
        finally:
            return task_status

    def zip_pack(self):
        """ Zips pack folder.

        Returns:
            bool: whether the operation succeeded.
            str: full path to created pack zip.
        """
        zip_pack_path = f"{self._pack_path}.zip"
        task_status = False

        try:
            with ZipFile(zip_pack_path, 'w', ZIP_DEFLATED) as pack_zip:
                for root, dirs, files in os.walk(self._pack_path, topdown=True):
                    for f in files:
                        full_file_path = os.path.join(root, f)
                        relative_file_path = os.path.relpath(full_file_path, self._pack_path)
                        pack_zip.write(filename=full_file_path, arcname=relative_file_path)

            task_status = True
            print_color(f"Finished zipping {self._pack_name} pack.", LOG_COLORS.GREEN)
        except Exception as e:
            print_error(f"Failed in zipping {self._pack_name} folder.\n Additional info: {e}")
        finally:
            return task_status, zip_pack_path

    def upload_to_storage(self, zip_pack_path, latest_version, storage_bucket, override_pack):
        """ Manages the upload of pack zip artifact to correct path in cloud storage.
        The zip pack will be uploaded to following path: /content/packs/pack_name/pack_latest_version.
        In case that zip pack artifact already exist at constructed path, the upload will be skipped.
        If flag override_pack is set to True, pack will forced for upload.

        Args:
            zip_pack_path (str): full path to pack zip artifact.
            latest_version (str): pack latest version.
            storage_bucket (google.cloud.storage.bucket.Bucket): google cloud storage bucket.
            override_pack (bool): whether to override existing pack.

        Returns:
            bool: whether the operation succeeded.
            bool: True in case of pack existence at targeted path and upload was skipped, otherwise returned False.

        """
        task_status = True

        try:
            version_pack_path = os.path.join(GCPConfig.STORAGE_BASE_PATH, self._pack_name, latest_version)
            existing_files = [f.name for f in storage_bucket.list_blobs(prefix=version_pack_path)]

            if existing_files and not override_pack:
                print_warning(f"The following packs already exist at storage: {', '.join(existing_files)}")
                print_warning(f"Skipping step of uploading {self._pack_name}.zip to storage.")
                return task_status, True

            pack_full_path = f"{version_pack_path}/{self._pack_name}.zip"
            blob = storage_bucket.blob(pack_full_path)

            with open(zip_pack_path, "rb") as pack_zip:
                blob.upload_from_file(pack_zip)

            self.relative_storage_path = blob.name
            print_color(f"Uploaded {self._pack_name} pack to {pack_full_path} path.", LOG_COLORS.GREEN)

            return task_status, False
        except Exception as e:
            task_status = False
            print_error(f"Failed in uploading {self._pack_name} pack to gcs. Additional info:\n {e}")
            return task_status, True

    def collect_content_items(self):
        """ Iterates over content items folders inside pack and collects content items data.

        Returns:
            dict: Parsed content items
            .
        """
        task_status = False
        content_items_result = {}

        try:
            # the format is defined in issue #19786, may change in the future
            content_item_name_mapping = {
                PackFolders.SCRIPTS.value: "automation",
                PackFolders.PLAYBOOKS.value: "playbook",
                PackFolders.INTEGRATIONS.value: "integration",
                PackFolders.INCIDENT_FIELDS.value: "incidentfield",
                PackFolders.INCIDENT_TYPES.value: "incidenttype",
                PackFolders.DASHBOARDS.value: "dashboard",
                PackFolders.INDICATOR_FIELDS.value: "indicatorfield",
                PackFolders.REPORTS.value: "reports"
            }

            for root, pack_dirs, pack_files_names in os.walk(self._pack_path, topdown=False):
                pack_dirs[:] = [d for d in pack_dirs if d not in PackFolders.TEST_PLAYBOOKS.value]
                current_directory = root.split(os.path.sep)[-1]

                if current_directory not in PackFolders.pack_displayed_items():
                    continue

                folder_collected_items = []
                for pack_file_name in pack_files_names:
                    if not pack_file_name.endswith(('.json', '.yml')):
                        continue

                    pack_file_path = os.path.join(root, pack_file_name)

                    with open(pack_file_path, 'r') as pack_file:
                        if current_directory in PackFolders.yml_supported_folders():
                            content_item = yaml.safe_load(pack_file)
                        elif current_directory in PackFolders.json_supported_folders():
                            content_item = json.load(pack_file)

                    if current_directory == PackFolders.SCRIPTS.value:
                        folder_collected_items.append({
                            'name': content_item.get('name', ""),
                            'description': content_item.get('comment', ""),
                            'tags': content_item.get('tags', [])
                        })
                    elif current_directory == PackFolders.PLAYBOOKS.value:
                        folder_collected_items.append({
                            'name': content_item.get('name', ""),
                            'description': content_item.get('description', "")
                        })
                    elif current_directory == PackFolders.INTEGRATIONS.value:
                        integration_commands = content_item.get('script', {}).get('commands', [])

                        folder_collected_items.append({
                            'name': content_item.get('display', ""),
                            'description': content_item.get('description', ""),
                            'category': content_item.get('category', ""),
                            'commands': [
                                {'name': c.get('name', ""), 'description': c.get('description', "")}
                                for c in integration_commands]
                        })
                    elif current_directory == PackFolders.INCIDENT_FIELDS.value:
                        folder_collected_items.append({
                            'name': content_item.get('name', ""),
                            'type': content_item.get('type', ""),
                            'description': content_item.get('description', "")
                        })
                    elif current_directory == PackFolders.INCIDENT_TYPES.value:
                        folder_collected_items.append({
                            'name': content_item.get('name', ""),
                            'playbook': content_item.get('playbookId', ""),
                            'closureScript': content_item.get('closureScript', ""),
                            'hours': int(content_item.get('hours', 0)),
                            'days': int(content_item.get('days', 0)),
                            'weeks': int(content_item.get('weeks', 0))
                        })
                    elif current_directory == PackFolders.DASHBOARDS.value:
                        folder_collected_items.append({
                            'name': content_item.get('name', "")
                        })
                    elif current_directory == PackFolders.INDICATOR_FIELDS.value:
                        folder_collected_items.append({
                            'name': content_item.get('name', ""),
                            'type': content_item.get('description', ""),
                            'description': content_item.get('description', "")
                        })
                    elif current_directory == PackFolders.REPORTS.value:
                        dash_board_section = content_item.get('dashboard', {})

                        folder_collected_items.append({
                            'name': content_item.get('name', ""),
                            'fromDate': dash_board_section.get('fromDate', ""),
                            'toDate': dash_board_section.get('toDate', ""),
                            'period': dash_board_section.get('period', {}),
                            'fromDateLicense': dash_board_section.get('fromDateLicense', "")
                        })

                content_item_key = content_item_name_mapping[current_directory]
                content_items_result[content_item_key] = folder_collected_items

            task_status = True
        except Exception as e:
            print_error(f"Failed collecting content items in {self._pack_name} pack. Additional info:\n {e}")
        finally:
            return task_status, content_items_result

    def format_metadata(self, pack_content_items, integration_images, author_image, index_folder_path):
        """ Re-formats metadata according to marketplace metadata format defined in issue #19786 and writes back
        the result.

        Args:
            pack_content_items (dict): content items that are located inside specific pack. Possible keys of the dict:
            Classifiers, Dashboards, IncidentFields, IncidentTypes, IndicatorFields, Integrations, Layouts, Playbooks,
            Reports, Scripts and Widgets. Each key is mapped to list of items with name and description. Several items
            have no description.
            integration_images (list): list of uploaded integration images with integration display name and image gcs
            public url.
            author_image (str): uploaded public gcs path to author image.
            index_folder_path (str): downloaded index folder directory path.

        Returns:
            bool: True is returned in case metadata file was parsed successfully, otherwise False.

        """
        task_status = False

        try:
            user_metadata_path = os.path.join(self._pack_path, Pack.USER_METADATA)  # user metadata path before parsing
            metadata_path = os.path.join(self._pack_path, Pack.METADATA)  # deployed metadata path after parsing

            if not os.path.exists(user_metadata_path):
                print_error(f"{self._pack_name} pack is missing {Pack.USER_METADATA} file.")
                return task_status

            with open(user_metadata_path, "r") as user_metadata_file:
                user_metadata = json.load(user_metadata_file)  # loading user metadata

            dependencies_data = self._load_pack_dependencies(index_folder_path,
                                                             user_metadata.get('dependencies', {}),
                                                             user_metadata.get('displayedImages', []))
            formatted_metadata = Pack._parse_pack_metadata(user_metadata=user_metadata,
                                                           pack_content_items=pack_content_items,
                                                           pack_id=self._pack_name,
                                                           integration_images=integration_images,
                                                           author_image=author_image,
                                                           dependencies_data=dependencies_data)

            with open(metadata_path, "w") as metadata_file:
                json.dump(formatted_metadata, metadata_file, indent=4)  # writing back parsed metadata

            print_color(f"Finished formatting {self._pack_name} packs's {Pack.METADATA} {metadata_path} file.",
                        LOG_COLORS.GREEN)
            task_status = True
        except Exception as e:
            print_error(f"Failed in formatting {self._pack_name} pack metadata. Additional info:\n{e}")
        finally:
            return task_status

    def parse_release_notes(self):
        """Need to implement the changelog.md parsing and changelog.json creation after design is
        finalized.

        """
        task_status = False
        try:
            release_notes_dir = os.path.join(self._pack_path, Pack.RELEASE_NOTES)
            modified_pattern = re.compile(MODIFIED_DATE_STRING_REGEX)
            display_name_pattern = re.compile(DISPLAY_NAME_STRING_REGEX)
            changelog_dict = {}
            for filename in os.listdir(release_notes_dir):
                version = str(filename).replace('.md', '')
                version = str(version).replace('_', '.')
                if filename.endswith(".md"):
                    rn_path = os.path.join(release_notes_dir, filename)
                    with open(rn_path, 'r') as changelog_md:
                        changelog_lines = changelog_md.read()
                        # Attempt to grab a DisplayName from the release notes
                        if display_name_pattern.search(changelog_lines):
                            display_dict = display_name_pattern.search(changelog_lines).groupdict()
                            display_name = display_dict.get('disp_name')
                        else:
                            print_warning(f"Display Name not found in changelog for {self._pack_name}.")
                            display_name = version
                        '''
                        Some release notes may not have a date in them. If not, we print a warning
                        and set an arbitrary date.
                        '''

                        if modified_pattern.search(changelog_lines):
                            modified_dict = modified_pattern.search(changelog_lines).groupdict()
                            version_changelog = {'releaseNotes': changelog_lines,
                                                 'displayName': display_name,
                                                 'released': modified_dict.get('date')}
                        else:
                            print_warning(f"Modified date not found in changelog for {self._pack_name}. ")
                            version_changelog = {'releaseNotes': changelog_lines,
                                                 'displayName': display_name,
                                                 'released': '2020-04-19T16:30:00Z'}
                        changelog_dict[version] = version_changelog

                else:
                    task_status = False
                    print_error(
                        "The ReleaseNotes folder contains a file other than markdown, "
                        "please remove it.")
                    return task_status

            with open(os.path.join(self._pack_path, 'releaseNotes.json'), 'w',
                      encoding='utf-8') as f:
                json.dump(changelog_dict, f, ensure_ascii=False, indent=4)
            task_status = True
            print_color(
                f"Finished creating releaseNotes.json for {self._pack_name}", LOG_COLORS.GREEN)
        except Exception as e:
            print_error(
                f"Failed creating releaseNotes.json file for {self._pack_name}.\n "
                f"Additional info: {e}")
        finally:
            return task_status

    def prepare_for_index_upload(self):
        """ Removes and leaves only necessary files in pack folder.

        Returns:
            bool: whether the operation succeeded.

        """
        task_status = False
        files_to_leave = [Pack.METADATA, Pack.CHANGELOG_JSON, Pack.README]

        try:
            for file_or_folder in os.listdir(self._pack_path):
                files_or_folder_path = os.path.join(self._pack_path, file_or_folder)

                if file_or_folder in files_to_leave:
                    continue

                if os.path.isdir(files_or_folder_path):
                    shutil.rmtree(files_or_folder_path)
                else:
                    os.remove(files_or_folder_path)

            task_status = True
        except Exception as e:
            print_error(f"Failed in preparing index for upload in {self._pack_name} pack.\n Additional info: {e}")
        finally:
            return task_status

    @staticmethod
    def _get_spitted_yml_image_data(root, target_folder_files):
        """ Retrieves pack integration image and integration display name and returns binding image data.

        Args:
            root (str): full path to the target folder to search integration image.
            target_folder_files (list): list of files inside the targeted folder.

        Returns:
            dict: path to integration image and display name of the integration.

        """
        image_data = {}

        for pack_file in target_folder_files:
            if pack_file.startswith('.'):
                continue
            elif pack_file.endswith('_image.png'):
                image_data['repo_image_path'] = os.path.join(root, pack_file)
            elif pack_file.endswith('.yml'):
                with open(os.path.join(root, pack_file), 'r') as integration_file:
                    integration_yml = yaml.safe_load(integration_file)
                    image_data['display_name'] = integration_yml.get('display', '')

        return image_data

    def _get_not_spitted_yml_image_data(self, root, target_folder_files):
        """ Creates temporary image file and retrieves integration display name.

        Args:
            root (str): full path to the target folder to search integration image.
            target_folder_files (list): list of files inside the targeted folder.

        Returns:
            list: collection of paths to temporary integration images and display names of the integrations.

        """
        images_data_collection = []

        for pack_file in target_folder_files:
            image_data = {}

            if pack_file.endswith('.yml'):
                with open(os.path.join(root, pack_file), 'r') as integration_file:
                    integration_yml = yaml.safe_load(integration_file)

                image_data['display_name'] = integration_yml.get('display', '')
                # create temporary file of base64 decoded data
                integration_name = integration_yml.get('name', '')
                base64_image = integration_yml['image'].split(',')[1] if integration_yml.get('image') else None

                if not base64_image:
                    print_warning(f"{integration_name} integration image was not found in {self._pack_name} pack")
                    continue  # no image found current integration

                temp_image_name = f'{integration_name.replace(" ", "_")}_image.png'
                temp_image_path = os.path.join(self._pack_path, temp_image_name)

                with open(temp_image_path, 'wb') as image_file:
                    image_file.write(base64.b64decode(base64_image))

                self._remove_files_list.append(temp_image_name)  # add temporary file to tracking list
                image_data['repo_image_path'] = temp_image_path

                if image_data:
                    images_data_collection.append(image_data)

        return images_data_collection

    def _search_for_images(self, target_folder, folder_depth=2):
        """ Searches for png files in targeted folder.

        Args:
            target_folder (str): full path to directory to search.
            folder_depth (int): depth of traversal inside target folder.

        Returns:
            list: list of dictionaries that include image path and display name of integration, example:
            [{'repo_image_path': image_path, 'display_name': integration_display_name},...]
        """
        target_folder_path = os.path.join(self._pack_repo_path, target_folder)
        local_repo_images = []

        if os.path.exists(target_folder_path):
            for (root, _, target_folder_files) in os.walk(target_folder_path, topdown=True):
                image_data = {}

                if root[len(target_folder_path):].count(os.sep) < folder_depth:
                    if any(f.endswith('_image.png') for f in target_folder_files) \
                            and any(f.endswith('.yml') for f in target_folder_files) \
                            and any(f.endswith('.py') for f in target_folder_files):
                        # detected spitted integration yml file
                        image_data = Pack._get_spitted_yml_image_data(root, target_folder_files)

                        if image_data:
                            local_repo_images.append(image_data)

                    elif any(f.endswith('.yml') for f in target_folder_files) \
                            and not any(f.endswith('_image.png') for f in target_folder_files):
                        # detected not spitted integration file
                        images_data_collection = self._get_not_spitted_yml_image_data(root, target_folder_files)

                        if images_data_collection:
                            local_repo_images.extend(images_data_collection)

        return local_repo_images

    def upload_integration_images(self, storage_bucket):
        """ Uploads pack integrations images to gcs.

        The returned result of integration section are defined in issue #19786.

        Args:
            storage_bucket (google.cloud.storage.bucket.Bucket): google storage bucket where image will be uploaded.

        Returns:
            bool: whether the operation succeeded.
            list: list of dictionaries with uploaded pack integration images.

        """
        task_status = True
        uploaded_integration_images = []

        try:
            pack_local_images = self._search_for_images(target_folder=PackFolders.INTEGRATIONS.value)

            if not pack_local_images:
                return uploaded_integration_images  # returned empty list if not images found

            pack_storage_root_path = os.path.join(GCPConfig.STORAGE_BASE_PATH, self._pack_name)

            for image_data in pack_local_images:
                image_local_path = image_data.get('repo_image_path')
                if not image_local_path:
                    raise Exception(f"{self._pack_name} pack integration image was not found")

                image_name = os.path.basename(image_local_path)
                image_storage_path = os.path.join(pack_storage_root_path, image_name)
                pack_image_blob = storage_bucket.blob(image_storage_path)

                with open(image_local_path, "rb") as image_file:
                    pack_image_blob.upload_from_file(image_file)
                    uploaded_integration_images.append({
                        'name': image_data.get('display_name', ''),
                        'imagePath': pack_image_blob.name if GCPConfig.USE_GCS_RELATIVE_PATH
                        else pack_image_blob.public_url
                    })

            print(f"Uploaded {len(pack_local_images)} images for {self._pack_name} pack.")
        except Exception as e:
            task_status = False
            print_error(f"Failed to upload {self._pack_name} pack integration images. Additional info:\n{e}")
        finally:
            return task_status, uploaded_integration_images

    def upload_author_image(self, storage_bucket):
        """ Uploads pack author image to gcs.

        Searches for `Author_image.png` and uploads author image to gcs. In case no such image was found,
        default Base pack image path is used and it's gcp path is returned.

        Args:
            storage_bucket (google.cloud.storage.bucket.Bucket): gcs bucket where author image will be uploaded.

        Returns:
            bool: whether the operation succeeded.
            str: public gcp path of author image.

        """
        task_status = True
        author_image_storage_path = ""

        try:
            repo_author_image_path = os.path.join(self._pack_repo_path,  # disable-secrets-detection
                                                  Pack.AUTHOR_IMAGE_NAME)  # disable-secrets-detection

            if os.path.exists(repo_author_image_path):
                image_to_upload_storage_path = os.path.join(GCPConfig.STORAGE_BASE_PATH, self._pack_name,
                                                            Pack.AUTHOR_IMAGE_NAME)  # disable-secrets-detection
                pack_author_image_blob = storage_bucket.blob(image_to_upload_storage_path)

                with open(repo_author_image_path, "rb") as author_image_file:
                    pack_author_image_blob.upload_from_file(author_image_file)

                author_image_storage_path = pack_author_image_blob.name if GCPConfig.USE_GCS_RELATIVE_PATH \
                    else pack_author_image_blob.public_url

                print_color(f"Uploaded successfully {self._pack_name} pack author image", LOG_COLORS.GREEN)
            else:  # use default Base pack image
                author_image_storage_path = os.path.join(GCPConfig.STORAGE_BASE_PATH, GCPConfig.BASE_PACK,
                                                         Pack.AUTHOR_IMAGE_NAME)  # disable-secrets-detection

                if not GCPConfig.USE_GCS_RELATIVE_PATH:
                    # disable-secrets-detection-start
                    author_image_storage_path = os.path.join(GCPConfig.GCS_PUBLIC_URL, storage_bucket.name,
                                                             author_image_storage_path)
                    # disable-secrets-detection-end
                print_color((f"Skipping uploading of {self._pack_name} pack author image "
                             f"and use default {GCPConfig.BASE_PACK} pack image"), LOG_COLORS.GREEN)

        except Exception as e:
            print_error(f"Failed uploading {self._pack_name} pack author image. Additional info:\n {e}")
            task_status = False
            author_image_storage_path = ""
        finally:
            return task_status, author_image_storage_path

    def cleanup(self):
        """ Finalization action, removes extracted pack folder.

        """
        if os.path.exists(self._pack_path):
            shutil.rmtree(self._pack_path)
            print(f"Cleanup {self._pack_name} pack from: {self._pack_path}")


def input_to_list(input_data):
    """ Helper function for handling input list or str from the user.

    Args:
        input_data (list or str): input from the user to handle.

    Returns:
        list: returns the original list or list that was split by comma.

    """
    input_data = input_data if input_data else []
    return input_data if isinstance(input_data, list) else [s for s in input_data.split(',') if s]<|MERGE_RESOLUTION|>--- conflicted
+++ resolved
@@ -1,5 +1,6 @@
 import json
 import os
+import sys
 import re
 import subprocess
 import fnmatch
@@ -117,12 +118,8 @@
     USER_METADATA = "pack_metadata.json"
     METADATA = "metadata.json"
     AUTHOR_IMAGE_NAME = "Author_image.png"
-<<<<<<< HEAD
-    EXCLUDE_DIRECTORIES = [PackFolders.TEST_PLAYBOOKS, "ReleaseNotes"]
+    EXCLUDE_DIRECTORIES = [PackFolders.TEST_PLAYBOOKS.value, "ReleaseNotes"]
     RELEASE_NOTES = "ReleaseNotes"
-=======
-    EXCLUDE_DIRECTORIES = [PackFolders.TEST_PLAYBOOKS.value]
->>>>>>> a20de712
 
     def __init__(self, pack_name, pack_path):
         self._pack_name = pack_name
