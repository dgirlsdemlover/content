--- conflicted
+++ resolved
@@ -9,19 +9,15 @@
 [ -n "${NIGHTLY}" ] && IS_NIGHTLY=true || IS_NIGHTLY=false
 [ -n "${MEM_CHECK}" ] && MEM_CHECK=true || MEM_CHECK=false
 
-<<<<<<< HEAD
-python ./Tests/test_content.py -k "$DEMISTO_API_KEY" -c "$CONF_PATH" -e "$SECRET_CONF_PATH" -n $IS_NIGHTLY -t "$SLACK_TOKEN" -a "$CIRCLECI_TOKEN" -b "$CIRCLE_BUILD_NUM" -g "$CIRCLE_BRANCH" -m "$MEM_CHECK" --isAMI true -d "$1"
-=======
 code_1=0
 if [[ "$CIRCLE_BRANCH" == "master" ]] && ! $IS_NIGHTLY; then
   python ./Tests/configure_and_test_integration_instances.py -u "$USERNAME" -p "$PASSWORD" -c "$CONF_PATH" -s "$SECRET_CONF_PATH" -g "$GIT_SHA1" --ami_env "$1"
   code_1=$?
 fi
 
-python ./Tests/test_content.py -u "$USERNAME" -p "$PASSWORD" -s "$SERVER_URL" -c "$CONF_PATH" -e "$SECRET_CONF_PATH" -n $IS_NIGHTLY -t "$SLACK_TOKEN" -a "$CIRCLECI_TOKEN" -b "$CIRCLE_BUILD_NUM" -g "$CIRCLE_BRANCH" -m "$MEM_CHECK" --isAMI true -d "$1"
+python ./Tests/test_content.py -k "$DEMISTO_API_KEY" -c "$CONF_PATH" -e "$SECRET_CONF_PATH" -n $IS_NIGHTLY -t "$SLACK_TOKEN" -a "$CIRCLECI_TOKEN" -b "$CIRCLE_BUILD_NUM" -g "$CIRCLE_BRANCH" -m "$MEM_CHECK" --isAMI true -d "$1"
 
 code_2=$?
 let "exit_code = $code_1 + $code_2"
 
-exit $exit_code
->>>>>>> 7d4b8226
+exit $exit_code