--- conflicted
+++ resolved
@@ -2255,16 +2255,16 @@
             "fromversion": "5.5.0"
         },
         {
-<<<<<<< HEAD
-          "integrations": "Expanse",
-          "playbookID": "test-Expanse-Playbook",
-          "fromversion": "5.0.0"
-        },
-        {
-          "integrations": "Expanse",
-          "playbookID": "test-Expanse",
-          "fromversion": "5.0.0"
-=======
+            "integrations": "Expanse",
+            "playbookID": "test-Expanse-Playbook",
+            "fromversion": "5.0.0"
+        },
+        {
+            "integrations": "Expanse",
+            "playbookID": "test-Expanse",
+            "fromversion": "5.0.0"
+        },
+        {
             "integrations": "DShield Feed",
             "playbookID": "playbook-DshieldFeed_test",
             "fromversion": "5.5.0"
@@ -2333,7 +2333,6 @@
         {
             "playbookID": "FetchIndicatorsFromFile-test",
             "fromversion": "5.5.0"
->>>>>>> c7b558df
         }
     ],
     "skipped_tests": {
