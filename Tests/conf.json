--- conflicted
+++ resolved
@@ -3,7 +3,6 @@
     "testInterval": 20,
     "tests": [
         {
-<<<<<<< HEAD
             "integrations": "Azure Compute v2",
             "playbookID": "Azure Compute - Test",
             "instance_names": "ms_azure_compute_dev"
@@ -12,7 +11,8 @@
             "integrations": "Azure Compute v2",
             "playbookID": "Azure Compute - Test",
             "instance_names": "ms_azure_compute_prod"
-=======
+        },
+        {
             "integrations": "JsonWhoIs",
             "playbookID": "JsonWhoIs-Test"
         },
@@ -25,7 +25,6 @@
             "integrations": "MicrosoftGraphMail",
             "playbookID": "MicrosoftGraphMail-Test",
             "instance_names": "ms_graph_mail_prod"
->>>>>>> 1f01429b
         },
         {
             "integrations": "nmap",
