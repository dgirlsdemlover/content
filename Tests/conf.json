--- conflicted
+++ resolved
@@ -2590,8 +2590,6 @@
         }
     ],
     "skipped_tests": {
-<<<<<<< HEAD
-=======
         "Send Investigation Summary Reports - Test": "Issue 22299",
         "Symantec Deepsight Test": "Issue 22971",
         "OTRS Test": "Issue 23167",
@@ -2599,7 +2597,6 @@
         "Cloaken-Test": "Issue 20036",
         "Test-VulnDB": "Issue 23138",
         "test_MsGraphFiles": "Issue 22853 ",
->>>>>>> ec3b063e
         "TestCofenseFeed": "Issue 22854",
         "RecordedFutureFeed - Test": "Issue 22855",
         "Cybereason Test": "Issue 22683",
