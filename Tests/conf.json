{
    "testTimeout": 160,
    "testInterval": 20,
    "tests": [
        {
            "integrations": "Cloaken",
            "playbookID": "Cloaken-Test"
        },
        {
            "integrations": "ThreatX",
            "playbookID": "ThreatX-test"
        },
        {
            "integrations": "AlienVault OTX",
            "playbookID": "AlienVaultOTX Test"
        },
        {
            "integrations": "Cofense Triage",
            "playbookID": "Cofense Triage Test"
        },
        {
            "integrations": "Minerva Labs Anti-Evasion Platform",
            "playbookID": "Minerva Test playbook"
        },
        {
            "integrations": "CheckPhish",
            "playbookID": "CheckPhish-Test"
        },
        {
            "integrations": "MicrosoftGraphMail",
            "playbookID": "MicrosoftGraphMail-Test"
        },
        {
            "integrations": "Symantec Management Center",
            "playbookID": "SymantecMC_TestPlaybook"
        },
        {
            "integrations": "Tufin",
            "playbookID": "Tufin Test"
        },
        {
            "integrations": "Looker",
            "playbookID": "Test-Looker"
        },
        {
            "integrations": "Vertica",
            "playbookID": "Vertica Test"
        },
        {
            "integrations": "Server Message Block (SMB)",
            "playbookID": "SMB test"
        },
        {
            "playbookID": "TestParseEmailHeaders"
        },
        {
            "playbookID": "TestParseEmailFile-deprecated-script"
        },
        {
            "integrations": "RSA NetWitness Packets and Logs",
            "playbookID": "rsa_packets_and_logs_test"
        },
        {
            "playbookID": "test_similar_incidents"
        },
        {
            "playbookID": "autofocus_test",
            "integrations": "Autofocus"
        },
        {
            "playbookID": "CheckpointFW-test",
            "integrations": "Check Point"
        },
        {
            "playbookID": "RegPathReputationBasicLists_test"
        },
        {
            "playbookID": "RandomStringGenerateTest"
        },
        {
            "playbookID": "DocumentationTest",
            "integrations": "ipinfo"
        },
        {
            "playbookID": "playbook-checkEmailAuthenticity-test"
        },
        {
            "playbookID": "HighlightWords_Test"

        },
        {
            "playbookID": "StringContainsArray_test"
        },
        {
            "integrations": "Fidelis Elevate Network",
            "playbookID": "Fidelis-Test"
        },
        {
            "integrations": "Thinkst Canary",
            "playbookID": "CanaryTools Test"
        },
        {
            "integrations": "ThreatMiner",
            "playbookID": "ThreatMiner-Test"
        },
        {
            "playbookID": "StixCreator-Test"
        },
        {
            "integrations": "Pwned",
            "playbookID": "Pwned test",
            "nightly": true
        },
        {
            "integrations": "Alexa Rank Indicator",
            "playbookID": "Alexa Test Playbook"
        },
        {
            "playbookID": "UnEscapeURL-Test"
        },
        {
            "playbookID": "UnEscapeIPs-Test"
        },
        {
            "playbookID": "ExtractDomainFromUrlAndEmail-Test"
        },
        {
            "playbookID": "ConvertKeysToTableFieldFormat_Test"
        },
        {
            "playbookID": "ParseCSVnullbytesTest"
        },
        {
            "integrations": "CVE Search",
            "playbookID": "cveReputation Test"
        },
        {
            "integrations": "HashiCorp Vault",
            "playbookID": "hashicorp_test"
        },
        {
            "integrations": "BeyondTrust Password Safe",
            "playbookID": "BeyondTrust-Test"
        },
        {
            "integrations": "Dell Secureworks",
            "playbookID": "secureworks_test"
        },
        {
            "integrations": "ServiceNow",
            "playbookID": "servicenow_test_new"
        },
        {
            "integrations": "ExtraHop",
            "playbookID": "ExtraHop-Test"
        },
        {
            "playbookID": "Test CommonServer"
        },
        {
            "integrations": "CIRCL",
            "playbookID": "CirclIntegrationTest"
        },
        {
            "integrations": "MISP V2",
            "playbookID": "MISP V2 Test"
        },
        {
            "playbookID": "test-LinkIncidentsWithRetry"
        },
        {
            "playbookID": "CopyContextToFieldTest"
        },
        {
            "integrations": "OTRS",
            "playbookID": "OTRS Test",
            "fromversion": "4.1.0"
        },
        {
            "integrations": "Attivo Botsink",
            "playbookID": "AttivoBotsinkTest"
        },
        {
            "playbookID": "CreatePhishingClassifierMLTest",
            "timeout" : 2400
        },
        {
            "integrations": "Cymon",
            "playbookID": "playbook-Cymon_Test"
        },
        {
            "integrations": "FortiGate",
            "playbookID": "Fortigate Test"
        },
        {
            "playbookID": "FormattedDateToEpochTest"
        },
        {
            "integrations": "SNDBOX",
            "playbookID": "SNDBOX_Test"
        },
        {
            "integrations": "SNDBOX",
            "playbookID": "Detonate File - SNDBOX - Test",
            "timeout": 2400,
            "nightly": true
        },
        {
            "integrations": "VxStream",
            "playbookID": "Detonate File - HybridAnalysis - Test",
            "timeout": 2400
        },
        {
            "playbookID": "WordTokenizeTest"
        },
        {
            "integrations": "Awake Security",
            "playbookID": "awake_security_test_pb"
        },
        {
          "integrations": "Tenable.sc",
          "playbookID": "tenable-sc-test",
          "timeout": 240,
          "nightly": true
        },
        {
            "integrations": "MimecastV2",
            "playbookID": "Mimecast test"
        },
        {
            "playbookID": "CreateEmailHtmlBody_test_pb",
            "fromversion": "4.1.0"
        },
        {
          "playbookID": "ReadPDFFile-Test"
        },
        {
            "playbookID": "ReadPDFFileV2-Test"
        },
        {
          "playbookID": "JSONtoCSV-Test"
        },
        {
            "integrations": "Panorama",
            "instance_names": "palo_alto_firewall",
            "playbookID": "palo_alto_firewall_test_pb",
            "timeout": 1000,
            "nightly": true
        },
        {
            "integrations": "Panorama",
            "instance_names": "palo_alto_panorama",
            "playbookID": "palo_alto_panorama_test_pb",
            "timeout": 1000,
            "nightly": true
        },
        {
          "integrations": "Tenable.io",
          "playbookID": "Tenable.io test"
        },
        {
          "playbookID": "URLDecode-Test"
        },
        {
          "playbookID": "GetTime-Test"
        },
        {
          "integrations": "Tenable.io",
          "playbookID": "Tenable.io Scan Test",
          "nightly": true,
          "timeout": 900
        },
        {
            "integrations": "Tenable.sc",
            "playbookID": "tenable-sc-scan-test",
            "nightly": true,
            "timeout": 600
        },
        {
            "integrations": "google-vault",
            "playbookID": "Google-Vault-Generic-Test",
            "nightly": true,
            "timeout": 3600
        },
        {
            "integrations": "google-vault",
            "playbookID": "Google_Vault-Search_And_Display_Results_test",
            "nightly": true,
            "timeout": 3600
        },
        {
            "playbookID": "Luminate-TestPlaybook",
            "integrations": "Luminate"
        },
        {
            "playbookID": "ParseEmailFiles-test"
        },
        {
            "playbookID": "ParseExcel-test"
        },
        {
            "playbookID": "Detonate File - No Files test"
        },
        {
            "integrations": [
                "Panorama",
                "Check Point"
            ],
            "instance_names": "palo_alto_firewall",
            "playbookID": "blockip_test_playbook"
        },
        {
            "integrations": "Palo Alto Minemeld",
            "playbookID": "minemeld_test"
        },
        {
            "integrations": "InfoArmor VigilanteATI",
            "playbookID": "InfoArmorVigilanteATITest"
        },
        {
            "integrations": "IntSights",
            "instance_names": "intsights_standard_account",
            "playbookID": "IntSights Test",
            "nightly": true,
            "timeout": 500
        },
        {
            "integrations": "IntSights",
            "playbookID": "IntSights Mssp Test",
            "instance_names": "intsights_mssp_account",
            "nightly": true,
            "timeout": 500
        },
        {
            "integrations": "dnstwist",
            "playbookID": "dnstwistTest"
        },
        {
            "integrations": "BitDam",
            "playbookID": "Detonate File - BitDam Test"
        },
        {
            "integrations": "Threat Grid",
            "playbookID": "Test-Detonate URL - ThreatGrid",
            "timeout": 600
        },
        {
            "integrations": "Threat Grid",
            "playbookID": "ThreatGridTest",
            "timeout": 600
        },
        {
            "integrations": [
                "Palo Alto Minemeld",
                "Panorama"
            ],
            "instance_names": "palo_alto_firewall",
            "playbookID": "block_indicators_-_generic_-_test"
        },
        {
          "integrations": "Signal Sciences WAF",
          "playbookID": "SignalSciences-Test"
        },
        {
            "integrations": "RTIR",
            "playbookID": "RTIR Test"
        },
        {
            "integrations": "RedCanary",
            "playbookID": "RedCanaryTest",
            "nightly" : true
        },
        {
          "integrations": "Devo",
          "playbookID": "devo_test_playbook"
        },
        {
          "playbookID": "URL Enrichment - Generic v2 - Test",
          "integrations": [
              "Rasterize",
              "VirusTotal - Private API"
          ],
            "instance_names": "virus_total_private_api_general",
            "timeout": 500
        },
        {
            "playbookID": "CutTransformerTest"
        },
        {
            "integrations": "SCADAfence CNM",
            "playbookID": "SCADAfence_test"
        },
        {
            "integrations": "ProtectWise",
            "playbookID": "Protectwise-Test"
        },
        {
            "integrations": "WhatsMyBrowser",
            "playbookID": "WhatsMyBrowser-Test"
        },
        {

            "integrations": "BigFix",
            "playbookID": "BigFixTest"
        },
        {
            "integrations": "Lastline",
            "playbookID": "Lastline - testplaybook",
            "nightly": true
        },
        {
            "integrations": "epo",
            "playbookID": "Test Playbook McAfee ePO"
        },
        {
            "integrations": "activedir",
            "playbookID": "calculate_severity_-_critical_assets_-_test"
        },
        {
            "playbookID": "TextFromHTML_test_playbook"
        },
        {
            "playbookID": "PortListenCheck-test"
        },
        {
            "integrations": "ThreatExchange",
            "playbookID": "ThreatExchange-test"
        },
        {
            "integrations": "ThreatExchange",
            "playbookID": "extract_indicators_-_generic_-_test",
            "timeout": 240
        },
        {
            "integrations": "Joe Security",
            "playbookID": "JoeSecurityTestPlaybook",
            "timeout": 500,
            "nightly": true
        },
        {
            "integrations": "Joe Security",
            "playbookID": "JoeSecurityTestDetonation",
            "timeout": 2000,
            "nightly": true
        },
        {
            "integrations": "WildFire-v2",
            "playbookID": "Wildfire Test"
        },
        {
            "integrations": "GRR",
            "playbookID": "grr_test",
            "nightly": true
        },
        {
            "integrations": "VirusTotal",
            "instance_names": "virus_total_general",
            "playbookID": "virusTotal-test-playbook",
            "timeout": 1400,
            "nightly": true
        },
        {
            "integrations": "VirusTotal",
            "instance_names": "virus_total_preferred_vendors",
            "playbookID": "virusTotaI-test-preferred-vendors",
            "timeout": 1400,
            "nightly": true
        },
        {
            "integrations": "Preempt",
            "playbookID": "Preempt Test"
        },
        {   "integrations": "Gmail",
            "playbookID": "get_original_email_-_gmail_-_test"
        },
        {
            "integrations": "EWS v2",
            "playbookID": "get_original_email_-_ews-_test"
        },
        {
            "integrations": ["EWS v2","EWS Mail Sender"],
            "playbookID": "EWS search-mailbox test",
            "timeout": 300
        },
        {
            "integrations": "PagerDuty v2",
            "playbookID": "PagerDuty Test"
        },
        {
            "playbookID": "test_delete_context"
        },
        {
            "playbookID": "GmailTest",
            "integrations": "Gmail"
        },
        {
            "playbookID": "Gmail Convert Html Test",
            "integrations": "Gmail"
        },
        {
            "playbookID": "TestParseCSV"
        },
        {
            "integrations": "Shodan",
            "playbookID": "ShodanTest"
        },
        {
            "playbookID": "Extract Indicators From File - test",
            "timeout": 2000
        },
        {
            "playbookID": "dedup_-_generic_-_test"
        },
        {
            "playbookID": "TestDedupIncidentsPlaybook"
        },
        {
            "playbookID": "TestDedupIncidentsByName"
        },
        {
            "integrations": "McAfee Advanced Threat Defense",
            "playbookID": "Test Playbook McAfee ATD",
            "timeout": 700
        },
        {
            "integrations": "McAfee Advanced Threat Defense",
            "playbookID": "Test Playbook McAfee ATD Upload File"
        },
        {
            "playbookID": "exporttocsv_script_test"
        },
        {
            "integrations": "Intezer",
            "playbookID": "Intezer Testing",
            "nightly": true,
            "timeout": 500
        },
        {
            "integrations": "FalconIntel",
            "playbookID": "CrowdStrike Falcon Intel v2"
        },
        {
          "playbookID": "ContextGetters_Test"
        },
        {
            "integrations": [
                "Mail Sender (New)",
                "google"
            ],
            "playbookID": "Mail Sender (New) Test"
        },
        {
            "playbookID": "buildewsquery_test"
        },
        {
            "integrations": "Rapid7 Nexpose",
            "playbookID": "nexpose_test",
            "timeout": 240
        },
        {
            "integrations": "EWS Mail Sender",
            "playbookID": "EWS Mail Sender Test"
        },
        {
            "integrations": "EWS Mail Sender",
            "playbookID": "EWS Mail Sender Test 2"
        },
        {
            "playbookID": "decodemimeheader_-_test"
        },
        {
            "integrations": "CVE Search",
            "playbookID": "cve_enrichment_-_generic_-_test"
        },
        {
            "playbookID": "test_url_regex"
        },
        {
            "integrations": "Skyformation",
            "playbookID": "TestSkyformation"
        },
        {
            "integrations": "okta",
            "playbookID": "okta_test_playbook",
            "timeout": 240
        },
        {
            "playbookID": "Test filters & transformers scripts"
        },
        {
            "integrations": "Salesforce",
            "playbookID": "SalesforceTestPlaybook"
        },
        {
            "integrations": "McAfee ESM-v10",
            "instance_names": "v10.2.0",
            "playbookID": "McAfeeESMTest",
            "timeout": 500
        },
        {
            "integrations": "GoogleSafeBrowsing",
            "playbookID": "Google Safe Browsing Test",
            "timeout": 240
        },
        {
            "integrations": "EWS v2",
            "playbookID": "EWSv2_empty_attachment_test"
        },
        {
            "integrations": "EWS v2",
            "playbookID": "EWS Public Folders Test"
        },
        {
            "playbookID": "TestWordFileToIOC",
            "timeout": 300
        },
        {
            "integrations": "Symantec Endpoint Protection V2",
            "playbookID": "SymantecEndpointProtection_Test"
        },
        {
            "integrations": "carbonblackprotection",
            "playbookID": "search_endpoints_by_hash_-_carbon_black_protection_-_test",
            "timeout": 500
        },
        {
            "playbookID": "process_email_-_generic_-_test",
            "timeout": 240
        },
        {
            "integrations": "activedir",
            "playbookID": "account_enrichment_-_generic_test"
        },
        {
            "integrations": "FalconHost",
            "playbookID": "search_endpoints_by_hash_-_crowdstrike_-_test",
            "timeout": 500
        },
        {
            "integrations": "FalconHost",
            "playbookID": "CrowdStrike Endpoint Enrichment - Test"
        },
        {
          "integrations": "FalconHost",
          "playbookID": "crowdstrike_falconhost_test"
        },
        {
            "integrations": "CrowdstrikeFalcon",
            "playbookID": "Test - CrowdStrike Falcon",
            "fromversion": "4.1.0"
        },
        {
            "integrations": [
                "VirusTotal"
            ],
            "instance_names": "virus_total_general",
            "playbookID": "ip_enrichment_generic_test"
        },
        {
            "playbookID": "ExposeIncidentOwner-Test"
        },
        {
            "integrations": "OpenPhish",
            "playbookID": "email_test"
        },
        {
            "integrations": "VirusTotal",
            "instance_names": "virus_total_general",
            "playbookID": "domain_enrichment_generic_test"
        },
        {
            "integrations": "PostgreSQL",
            "playbookID": "PostgreSQL Test"
        },
        {
            "integrations": "google",
            "playbookID": "GsuiteTest"
        },
        {
            "integrations": "OpenPhish",
            "playbookID": "OpenPhish Test Playbook"
        },
        {
            "integrations": "RSA Archer",
            "playbookID": "Archer-Test-Playbook",
            "nightly": true
        },
        {
            "integrations": "jira",
            "playbookID": "Jira-Test"
        },
        {
            "integrations": "jira-v2",
            "playbookID": "Jira-v2-Test"
        },
        {
            "integrations": "ipinfo",
            "playbookID": "IPInfoTest"
        },
        {
            "integrations": "jira",
            "playbookID": "VerifyHumanReadableFormat"
        },
        {
            "playbookID": "ExtractURL Test"
        },
        {
            "playbookID": "strings-test"
        },
        {
            "playbookID": "TestCommonPython"
        },
        {
            "playbookID": "TestFileCreateAndUpload"
        },
        {
            "playbookID": "TestIsValueInArray"
        },
        {
            "playbookID": "TestStringReplace"
        },
        {
            "playbookID": "TestHttpPlaybook"
        },
        {
            "integrations": "SplunkPy",
            "playbookID": "Splunk-Test"
        },
        {
            "integrations": "SplunkPy",
            "playbookID": "SplunkPySearch_Test"
        },
        {
            "integrations" : "McAfee NSM",
            "playbookID" : "McAfeeNSMTest",
            "timeout" : 400,
            "nightly": true
        },
        {
            "integrations": "PhishTank",
            "playbookID": "PhishTank Testing"
        },
        {
            "integrations": "McAfee Web Gateway",
            "playbookID": "McAfeeWebGatewayTest",
            "timeout" : 500
        },
        {
            "integrations": "TCPIPUtils",
            "playbookID": "TCPUtils-Test"
        },
        {
            "playbookID": "ProofpointDecodeURL-Test",
            "timeout": 300
        },
        {
            "playbookID": "listExecutedCommands-Test"
        },
        {
            "integrations": "Service Manager",
            "playbookID": "TestHPServiceManager",
            "timeout": 400
        },
        {
            "playbookID": "LanguageDetect-Test",
            "timeout": 300
        },
        {
            "integrations": "Forcepoint",
            "playbookID": "forcepoint test",
            "timeout": 500,
            "nightly": true
        },
        {
            "playbookID": "GeneratePassword-Test"
        },
        {
            "playbookID": "ZipFile-Test"
        },
        {
            "playbookID": "ExtractDomainTest"
        },
        {
            "playbookID": "Test-IsMaliciousIndicatorFound"
        },
        {
            "playbookID": "TestExtractHTMLTables"
        },
        {
            "integrations": "carbonblackliveresponse",
            "playbookID": "CarbonBlackLiveResponseTest",
            "nightly": true
        },
        {
            "playbookID": "TestSafeBreach",
            "integrations": "SafeBreach"
        },
        {
            "integrations": "urlscan.io",
            "playbookID": "urlscan_malicious_Test",
            "timeout": 300
        },
        {
            "integrations": "EWS v2",
            "playbookID": "pyEWS_Test"
        },
        {

            "integrations": "Netskope",
            "playbookID": "Netskope Test"
        },
        {
            "integrations": "Cylance Protect v2",
            "playbookID": "Cylance Protect v2 Test"
        },
        {
            "integrations": "ReversingLabs Titanium Cloud",
            "playbookID": "ReversingLabsTCTest"
        },
        {
            "integrations": "ReversingLabs A1000",
            "playbookID": "ReversingLabsA1000Test"
        },
        {
            "integrations": "Demisto Lock",
            "playbookID": "DemistoLockTest"
        },
        {
            "playbookID": "test-domain-indicator",
            "timeout": 400
        },
        {
            "playbookID": "Cybereason Test",
            "integrations": "Cybereason",
            "timeout": 1200,
            "fromversion": "4.1.0"
        },
        {
            "integrations": "VirusTotal - Private API",
            "instance_names": "virus_total_private_api_general",
            "playbookID": "File Enrichment - Virus Total Private API Test",
            "nightly": true
        },
        {
            "integrations": "VirusTotal - Private API",
            "instance_names": "virus_total_private_api_general",
            "playbookID": "virusTotalPrivateAPI-test-playbook",
            "timeout": 1400,
            "nightly": true
        },
        {
            "integrations": "VirusTotal - Private API",
            "instance_names": "virus_total_private_api_preferred_vendors",
            "playbookID": "virusTotalPrivateAPI-test-preferred-vendors",
            "timeout": 1400,
            "nightly": true
        },
        {
            "integrations": "Cisco Meraki",
            "playbookID": "Cisco-Meraki-Test"
        },
        {
            "integrations": "Tanium",
            "playbookID": "Tanium Test Playbook",
            "nightly": true,
            "timeout": 1200
        },
        {
            "integrations": "Recorded Future",
            "playbookID": "Recorded Future Test",
            "nightly": true
        },
        {
            "integrations": "Microsoft Graph",
            "playbookID": "Microsoft Graph Test"
        },
        {
            "integrations": "Microsoft Graph User",
            "playbookID": "Microsoft Graph - Test"
        },
        {
            "integrations": "RedLock",
            "playbookID": "RedLockTest",
            "nightly": true
        },
        {
            "integrations": "Symantec Messaging Gateway",
            "playbookID": "Symantec Messaging Gateway Test"
        },
        {
            "integrations": "ThreatConnect",
            "playbookID": "test-ThreatConnect"
        },
        {
            "integrations": "VxStream",
            "playbookID": "VxStream Test",
            "nightly": true
        },
        {
            "integrations":"Cylance Protect",
            "playbookID": "get_file_sample_by_hash_-_cylance_protect_-_test",
            "timeout": 240
        },
        {
            "integrations": "Cylance Protect",
            "playbookID": "endpoint_enrichment_-_generic_test"
        },
        {
            "integrations": "QRadar",
            "playbookID": "test_Qradar"
        },
        {
            "integrations": "VMware",
            "playbookID": "VMWare Test"
        },
        {
            "integrations": "Anomali ThreatStream",
            "playbookID": "Anomali_ThreatStream_Test"
        },
        {
            "integrations": "Farsight DNSDB",
            "playbookID": "DNSDBTest"
        },
        {
            "integrations": "carbonblack-v2",
            "playbookID": "CarbonBlackResponseTest"
        },
        {
            "integrations": "Cisco Umbrella Investigate",
            "playbookID": "Cisco Umbrella Test"
        },
        {
            "integrations": "icebrg",
            "playbookID": "Icebrg Test",
            "timeout" : 500
        },
        {
            "integrations": "Symantec MSS",
            "playbookID": "SymantecMSSTest"
        },
        {
            "integrations": "Remedy AR",
            "playbookID": "Remedy AR Test"
        },
        {
            "integrations": "McAfee Active Response",
            "playbookID": "McAfee-MAR_Test",
            "timeout": 700
        },
        {
            "integrations": "McAfee Threat Intelligence Exchange",
            "playbookID": "McAfee-TIE Test",
            "timeout": 700
        },
        {
            "integrations": "ArcSight Logger",
            "playbookID": "ArcSight Logger test"
        },
        {
            "integrations": "ArcSight ESM v2",
            "playbookID": "ArcSight ESM v2 Test"
        },
        {
            "integrations": "ArcSight ESM v2",
            "playbookID": "test Arcsight - Get events related to the Case"
        },
        {
            "integrations": "XFE",
            "playbookID": "XFE Test",
            "timeout": 140,
            "nightly": true
        },
        {
            "integrations": "McAfee Threat Intelligence Exchange",
            "playbookID": "search_endpoints_by_hash_-_tie_-_test",
            "timeout": 500
        },
        {
            "integrations": "iDefense",
            "playbookID": "iDefenseTest",
            "timeout": 300
        },
        {
            "integrations": "AbuseIPDB",
            "playbookID": "AbuseIPDB Test",
            "nightly": true
        },
        {
            "integrations": "AbuseIPDB",
            "playbookID": "AbuseIPDB PopulateIndicators Test",
            "nightly": true
        },
        {
            "integrations" : "jira",
            "playbookID" : "JiraCreateIssue-example-test"
        },
        {
            "integrations": "LogRhythm",
            "playbookID": "LogRhythm-Test-Playbook",
            "timeout": 200
        },
        {
            "integrations": "FireEye HX",
            "playbookID": "FireEye HX Test"
        },
        {
            "integrations": "Phish.AI",
            "playbookID": "PhishAi-Test"
        },
        {
            "integrations": "Phish.AI",
            "playbookID": "Test-Detonate URL - Phish.AI"
        },
        {
            "integrations": "Centreon",
            "playbookID": "Centreon-Test-Playbook"
        },
        {
            "playbookID": "ReadFile test"
        },
        {
            "integrations": "TruSTAR",
            "playbookID": "TruSTAR Test"
        },
        {
            "integrations": "AlphaSOC Wisdom",
            "playbookID": "AlphaSOC-Wisdom-Test"
        },
        {
            "integrations": "Jask",
            "playbookID": "Jask_Test",
            "fromversion": "4.1.0"
        },
        {
            "integrations": "Qualys",
            "playbookID": "Qualys-Test",
            "nightly": true
        },
        {
            "integrations": "Whois",
            "playbookID": "whois_test",
            "fromversion": "4.1.0"
        },
        {
            "integrations": "RSA NetWitness Endpoint",
            "playbookID": "NetWitness Endpoint Test"
        },
        {
            "integrations": "Check Point Sandblast",
            "playbookID": "Sandblast_malicious_test"
        },
        {
            "playbookID": "TestMatchRegex"
        },
        {
            "integrations": "ActiveMQ",
            "playbookID": "ActiveMQ Test"
        },
        {
            "playbookID": "RegexGroups Test"
        },
        {
            "integrations": "Cisco pxGrid ISE",
            "playbookID": "cisco-ise-test-playbook"
        },
        {
            "integrations": "RSA NetWitness v11.1",
            "playbookID": "RSA NetWitness Test"
        },
        {
            "playbookID": "ExifReadTest"
        },
        {
          "integrations": "Cuckoo Sandbox",
          "playbookID": "CuckooTest",
          "timeout": 700
        },
        {
            "integrations" : "VxStream",
            "playbookID" : "Test-Detonate URL - Crowdstrike",
            "timeout" : 1200
        },
        {
            "playbookID": "Detonate File - Generic Test",
            "timeout": 500
        },
        {
            "integrations": [
                "Lastline",
                "WildFire-v2",
                "SNDBOX",
                "VxStream",
                "McAfee Advanced Threat Defense"
            ],
            "playbookID" : "Detonate File - Generic Test",
            "timeout" : 2400,
            "nightly" : true
        },
        {
            "playbookID": "detonate_file_-_generic_test",
            "toversion": "3.6.0"
        },
        {
            "playbookID": "STIXParserTest"
        },
        {
           "playbookID": "Detonate URL - Generic Test",
           "timeout": 2000,
           "nightly": true,
           "integrations": [
             "McAfee Advanced Threat Defense",
             "VxStream",
             "Lastline"
           ]
        },
        {
            "playbookID": "ReadPDFFile-Test"
        },
        {
            "integrations": [
                "VirusTotal",
                "urlscan.io",
                "activedir"
            ],
            "instance_names": "virus_total_general",
            "playbookID": "entity_enrichment_generic_test",
            "timeout": 240
        },
        {
            "integrations": [
                "FalconHost",
                "McAfee Threat Intelligence Exchange",
                "carbonblackprotection",
                "carbonblack"
            ],
            "playbookID": "search_endpoints_by_hash_-_generic_-_test",
            "timeout": 500
        },
        {
            "integrations": "Zscaler",
            "playbookID": "Zscaler Test",
            "nightly": true,
            "timeout": 500
        },
        {
            "playbookID": "DemistoUploadFileToIncident Test",
            "integrations": "Demisto REST API"
        },
        {
            "playbookID": "DemistoUploadFile Test",
            "integrations": "Demisto REST API"
        },
        {
            "playbookID": "MaxMind Test",
            "integrations": "MaxMind GeoIP2"

        },
        {
            "playbookID": "Test_Sagemaker",
            "integrations": "AWS Sagemaker"

        },
        {
            "playbookID": "Phishing test - attachment",
            "timeout": 600,
            "nightly": true,
            "integrations": [
                "EWS Mail Sender",
                "Pwned",
                "Demisto REST API",
                "Palo Alto Minemeld"
            ]
        },
        {
            "playbookID": "Phishing test - Inline",
            "timeout": 500,
            "nightly": true,
            "integrations": [
                "EWS Mail Sender",
                "Pwned",
                "Demisto REST API",
                "Palo Alto Minemeld"
            ]
        },
        {
            "playbookID": "Phishing v2 Test - Attachment",
            "timeout": 600,
            "nightly": true,
            "integrations": [
                "EWS Mail Sender",
                "Pwned",
                "Demisto REST API",
                "Palo Alto Minemeld"
            ]
        },
        {
            "playbookID": "Phishing v2 Test - Inline",
            "timeout": 500,
            "nightly": true,
            "integrations": [
                "EWS Mail Sender",
                "Pwned",
                "Demisto REST API",
                "Palo Alto Minemeld"
            ]
        },
        {
            "integrations": "duo",
            "playbookID": "DUO Test Playbook"
        },
        {
            "playbookID": "SLA Scripts - Test"
        },
        {
            "playbookID": "PcapHTTPExtractor-Test"
        },
        {
            "playbookID": "Ping Test Playbook"
        },
        {
            "playbookID": "Active Directory Test",
            "instance_names": "active_directory_query_v2",
            "integrations": "Active Directory Query v2"
        },
        {
            "integrations": "Active Directory Query v2",
            "instance_names": "active_directory_query_v2_with_port_configuration",
            "playbookID": "Active Directory Query V2 configuration with port"
        },
        {
            "integrations": "mysql",
            "playbookID": "MySQL Test"
        },
        {
            "playbookID": "Email Address Enrichment - Generic v2 - Test"
        },
        {
            "playbookID": "Email Address Enrichment - Generic v2.1 - Test",
            "integrations": "Active Directory Query v2"
        },
        {
            "integrations": "Phishme Intelligence",
            "playbookID": "Test - PhishMe Intelligence",
            "timeout": 500
        },
        {
            "playbookID": "GDPRContactAuthorities Test"
        },
        {
            "integrations": "Google Resource Manager",
            "playbookID": "GoogleResourceManager-Test",
            "timeout": 500,
            "nightly": true
        },
        {
            "integrations": "Freshdesk",
            "playbookID": "Freshdesk-Test",
            "timeout": 500,
            "nightly": true
        },
        {
            "playbookID": "Autoextract - Test"
        },
        {
            "playbookID": "FilterByList - Test",
            "fromversion": "4.1.0"
        },
        {
            "integrations": "Kafka V2",
            "playbookID": "Kafka Test"
        },
        {
            "playbookID": "File Enrichment - Generic v2 - Test",
            "instance_names": "virus_total_private_api_general",
            "integrations": [
                "VirusTotal - Private API",
                "Cylance Protect v2"
            ]
        },
        {
            "integrations": "McAfee Active Response",
            "playbookID": "Endpoint data collection test",
            "timeout": 500
        },
        {
            "integrations": "McAfee Active Response",
            "playbookID": "MAR - Endpoint data collection test",
            "timeout": 500
        },
        {

            "integrations": "DUO Admin",
            "playbookID": "DuoAdmin API test playbook"
        },
        {
            "playbookID": "TestShowScheduledEntries"
        },
        {
            "integrations": "Symantec Advanced Threat Protection",
            "playbookID": "Symantec ATP Test"

        },
        {
            "playbookID": "CheckDockerImageAvailableTest"
        },
        {
            "playbookID": "ExtractDomainFromEmailTest"
        },
        {
            "integrations": "Threat Grid",
            "playbookID": "Test-Detonate URL - ThreatGrid"
        },
        {
            "playbookID": "Account Enrichment - Generic v2 - Test",
            "integrations": "activedir"
        },
        {
            "playbookID": "Extract Indicators From File - Generic v2 - Test",
            "integrations": "Image OCR"
        },
        {
            "playbookID": "Endpoint Enrichment - Generic v2 - Test",
            "integrations": [
                "FalconHost",
                "Cylance Protect",
                "carbonblack",
                "epo",
                "activedir"
            ]
        },
        {
            "playbookID": "Endpoint Enrichment - Generic v2.1 - Test",
            "integrations": [
                "FalconHost",
                "Cylance Protect v2",
                "carbonblack-v2",
                "epo",
                "Active Directory Query v2"
            ]
        },
        {
            "playbookID": "EmailReputationTest",
            "integrations": "Pwned"
        },
        {
            "integrations": "Symantec Deepsight Intelligence",
            "playbookID": "Symantec Deepsight Test"
        },
        {
            "playbookID": "ExtractDomainFromEmailTest"
        },
        {
            "playbookID": "PAN OS EDL Management - Test",
            "integrations": "palo_alto_networks_pan_os_edl_management"
        },
        {
            "integrations": "Snowflake",
            "playbookID": "Snowflake-Test"
        },
        {
            "playbookID": "Account Enrichment - Generic v2.1 - Test",
            "integrations": "Active Directory Query v2"
        },
        {
            "integrations": "Cisco Umbrella Investigate",
            "playbookID": "Domain Enrichment - Generic v2 - Test"
        },
        {
            "integrations": "Google BigQuery",
            "playbookID": "Google BigQuery Test"
        },
        {
            "integrations": "nmap",
            "playbookID": "af2f5a99-d70b-48c1-8c25-519732b733f2"
        },
        {
            "integrations": "Zoom",
            "playbookID": "Zoom_Test"
        },
        {
            "integrations": "Palo Alto Networks Cortex",
            "playbookID": "Palo Alto Networks Cortex Test",
            "fromversion": "4.1.0"
        },
        {
            "playbookID": "IP Enrichment - Generic v2 - Test",
            "integrations": "Threat Crowd",
            "fromversion": "4.1.0"
        },
        {
            "integrations": "Cherwell",
            "playbookID": "Cherwell Example Scripts - test"
        },
        {
            "integrations": "Cherwell",
            "playbookID": "Cherwell - test"
        },
        {
            "integrations": "CarbonBlackProtectionV2",
            "playbookID": "Carbon Black Enterprise Protection V2 Test"
        },
        {
            "integrations": "Active Directory Query v2",
            "instance_names": "active_directory_query_v2",
            "playbookID": "Test ADGetUser Fails with no instances 'Active Directory Query' (old version)"
        },
        {
            "integrations": "ANYRUN",
            "playbookID": "ANYRUN-Test"
        },
        {
            "integrations": "ANYRUN",
            "playbookID": "Detonate File - ANYRUN - Test"
        },
        {
            "integrations": "ANYRUN",
            "playbookID": "Detonate URL - ANYRUN - Test"
        },
        {
            "integrations": "Netcraft",
            "playbookID": "Netcraft test"
        },
        {
            "integrations": "EclecticIQ Platform",
            "playbookID": "EclecticIQ Test"
        },
        {
            "playbookID": "FormattingPerformance - Test",
            "fromversion": "5.0.0"
        },
        {
            "integrations": "AWS - EC2",
            "playbookID": "2142f8de-29d5-4288-8426-0db39abe988b"
        },
        {
            "integrations": "AWS - EC2",
            "playbookID": "d66e5f86-e045-403f-819e-5058aa603c32"
        },
        {
            "integrations": "ANYRUN",
            "playbookID": "Detonate File From URL - ANYRUN - Test"
        },
        {
            "integrations": "AWS - CloudWatchLogs",
            "playbookID": "2cddaacb-4e4c-407e-8ef5-d924867b810c"
        },
        {
            "integrations": "AWS - CloudTrail",
            "playbookID": "3da2e31b-f114-4d7f-8702-117f3b498de9"
        },
        {
            "playbookID": "5dc848e5-a649-4394-8300-386770d39d75"
        },
        {
            "integrations": "carbonblackprotection",
            "playbookID": "67b0f25f-b061-4468-8613-43ab13147173"
        },
        {
            "integrations": "DomainTools",
            "playbookID": "DomainTools-Test"
        },
        {
            "integrations": "Cisco Spark",
            "playbookID": "efc817d2-6660-4d4f-890d-90513ca1e180"
        },
        {
            "playbookID": "Get File Sample By Hash - Generic - Test"
        },
        {
            "playbookID": "Get File Sample From Hash - Generic - Test"
        },
        {
            "playbookID": "get_file_sample_by_hash_-_carbon_black_enterprise_Response_-_test"
        },
        {
            "playbookID": "get_file_sample_from_path_-_d2_-_test"
        },
        {
            "integrations": "Remedy On-Demand",
            "playbookID": "Remedy-On-Demand-Test"
        },
        {
            "playbookID": "ssdeepreputationtest"
        },
        {
            "playbookID": "TestIsEmailAddressInternal"
        },
        {
            "playbookID": "search_endpoints_by_hash_-_carbon_black_response_-_test"
        },
        {
            "integrations": "Google Cloud Compute",
            "playbookID": "GoogleCloudCompute-Test"
        },
        {
            "playbookID": "FormattingPerformance - Test",
            "fromversion": "5.0.0"
        },
        {
            "integrations": "AWS - S3",
            "playbookID": "97393cfc-2fc4-4dfe-8b6e-af64067fc436"
        },
        {
            "integrations": "Image OCR",
            "playbookID": "TestImageOCR"
        },
        {
            "playbookID": "EWS test"
        },
        {
            "integrations": "fireeye",
            "playbookID": "Detonate File - FireEye AX - Test"
        },
        {
            "integrations": "Rasterize",
            "playbookID": "Rasterize Test"
        },
        {
            "integrations": "Rasterize",
            "playbookID": "RasterizeImageTest"
        },
        {
            "integrations": "Ipstack",
            "playbookID": "Ipstack_Test"
        },
        {

            "integrations": "Perch",
            "playbookID": "Perch-Test"
        },
        {
            "integrations": "Forescout",
            "playbookID": "Forescout-Test"
        },
        {
            "integrations": "GitHub",
            "playbookID": "Git_Integration-Test"
        },
        {
            "integrations": "LogRhythmRest",
            "playbookID": "LogRhythm REST test"
        },
        {
            "integrations": "AlienVault USM Anywhere",
            "playbookID": "AlienVaultUSMAnywhereTest"
        },
        {
            "playbookID": "PhishLabsTestPopulateIndicators"
        },
        {
            "integrations": "PhishLabs IOC",
            "playbookID": "PhishLabsIOC TestPlaybook",
            "fromversion": "4.1.0"
        },
        {
            "integrations": "vmray",
            "playbookID": "VMRay-Test"
        },
        {
<<<<<<< HEAD
            "integrations": "PerceptionPoint",
            "playbookID": "PerceptionPoint Test",
            "fromversion": "4.1.0"
=======
            "integrations": "AutoFocus V2",
            "playbookID": "AutoFocus V2 test"
>>>>>>> 9a9fb4cb
        },
        {
            "playbookID": "Process Email - Generic for Rasterize"
        }
    ],
    "skipped_tests": {
        "Cybereason Test": "Integration instance being disabled in the middle of test playbook (issue 17394)",
        "LogRhythmRest": "Unstable environment Adi is checking",
        "InfoArmorVigilanteATITest": "Test fails on verify context (issue 17358)",
        "whois_test": "Test fails only when running in a build process but not manually (issue 17289)",
        "process_email_-_generic_-_test": "Fails due to missing data (issue 17283)",
        "Forescout-Test": "Should be skipped (issue 17016)",
        "Jask_Test": "Test failed due to missing data (issue 17245)",
        "domain_enrichment_generic_test": "Test is old and uses VirusTotal which has quota problems. The v2 playbook has a better test",
        "EWS test": "Old test",
        "Lastline - testplaybook": "Checking the integration via Generic detonation playbooks, don't want to load the daily quota",
        "entity_enrichment_generic_test": "Flaky test - fails for changing reasons, requires more investigation (issue 16490)",
        "ArcSight Logger test": "Possibly outdated API calls",
        "Qualys-Test": "Test is failing on qualys-report-list not returning results, and also seems there's a proxy issue (issue 16486)",
        "Microsoft Graph Test": "DB is missing alerts to test on - in work of DevOps",
        "TruSTAR Test": "The test runs even when not supposed to, which causes its quota to run out",
        "TestDedupIncidentsByName": "skipped on purpose - this is part of the TestDedupIncidentsPlaybook - no need to execute separately as a test",
        "TestSafeBreach": "Instance configuration change causes test failure (issue 15909)",
        "Test-IsMaliciousIndicatorFound": "Unstable test (issue 15940)",
        "Test-Detonate URL - ThreatGrid": "Outdated test",
        "ip_enrichment_generic_test": "Need to check if test is valid, and the playbook is going to be deprecated now.",
        "email_test": "Old test for deprecated playbook. Need to check if test is even valid",
        "JoeSecurityTestDetonation": "command joe-download-report fails (issue 16118)",
        "af2f5a99-d70b-48c1-8c25-519732b733f2": "Added here because test existed but was not configured - need to review the test",
        "Zoom_test": "Added here because test existed but was not configured - need to review the test",
        "Test - CrowdStrike Falcon": "Test is unmockable, and has its data deleted every few weeks",
        "DomainTools-Test": "No instance",
        "Remedy-On-Demand-Test": "No instance",
        "2cddaacb-4e4c-407e-8ef5-d924867b810c": "Skipped pending PR",
        "3da2e31b-f114-4d7f-8702-117f3b498de9": "Skipped pending PR",
        "d66e5f86-e045-403f-819e-5058aa603c32": "skipped until PR is merged (pr 3220)",
        "Carbon Black Enterprise Protection V2 Test": "Data changes within Carbon Black on a weekly basis - which requires to update the test",
        "5dc848e5-a649-4394-8300-386770d39d75": "old test, needs to check if relevant",
        "Get File Sample By Hash - Generic - Test": "old test, needs to check if relevant",
        "Get File Sample From Hash - Generic - Test": "old test, needs to check if relevant",
        "get_file_sample_by_hash_-_carbon_black_enterprise_Response_-_test": "old test, needs to check if relevant",
        "get_file_sample_from_path_-_d2_-_test": "old test, needs to check if relevant",
        "ssdeepreputationtest": "old test, needs to check if relevant",
        "search_endpoints_by_hash_-_carbon_black_response_-_test": "old test, needs to check if relevant",
        "okta_test_playbook": "test failed (Issue 17041)",
        "Detonate File - FireEye AX - Test": "No instance",
        "Cofense Triage Test": "Creds only works on demo4"
    },
    "skipped_integrations": {
      "_comment": "~~~ NO INSTANCE - will not be resolved ~~~",
        "FortiGate": "License expired, and not going to get one (issue 14723)",
        "Attivo Botsink": "no instance, not going to get it",
        "VMware": "no License, and probably not going to get it",
        "AWS Sagemaker": "License expired, and probably not going to get it",
        "Symantec MSS": "No instance, probably not going to get it (issue 15513)",
        "EclecticIQ Platform": "Instance Issues",
        "Google Cloud Compute": "Can't test yet",
        "Cymon": "The service was discontinued since April 30th, 2019.",


      "_comment": "~~~ INSTANCE ISSUES ~~~",
        "Tufin": "Calls to instance return 502 error. @itay reached out (issue 16441)",
        "Dell Secureworks": "Instance locally installed on @liorblob PC",
        "MimecastV2": "Several issues with instance",
        "Netskope": "instance is down",
        "Farsight DNSDB": "No instance (issue 15512)",
        "Service Manager": "Expired license",
        "carbonblackprotection": "License expired",
        "icebrg": "Requires BD (issue 14312)",
        "Freshdesk": "Trial account expired",
        "Threat Grid": "instance problem (issue 16197)",
        "Kafka V2": "Can not connect to instance from remote",
        "Check Point Sandblast": "No access (issue 15948)",
        "IntSights": "Account Expired (issue #16351)",
        "Remedy AR": "getting 'Not Found' in test button",
        "XFE": "License expired",
        "RedLock": "Credentials and API problems (issue 15493)",
        "Salesforce": "User and password expired (issue 15901)",
        "RedCanary": "License expired",
        "LogRhythm": "Need to fix SOAP api",
        "ANYRUN": "No instance",
        "Snowflake": "Looks like account expired, needs looking into",
        "Cisco Spark": "No instance",
        "Minerva Labs Anti-Evasion Platform": "No instance",

      "_comment": "~~~ UNSTABLE ~~~",
        "ServiceNow": "Instance goes to hibernate every few hours",
        "Tanium": "Instance is not stable (issue 15497)",
        "Tenable.sc": "unstable instance",
        "Tenable.io": "Unstable instance (issue 16115)",

      "_comment": "~~~ OTHER ~~~",
        "iDefense": "DevOps investigation",
        "RSA NetWitness Endpoint": "Instance is down, waiting for devops to rebuild",
        "BitDam": "Changes in service (issue #16247)",
        "Zoom": "Added here because test existed but was not configured - need to review the test",
        "MicrosoftGraphMail": "Inactive integration",

      "_comment": "~~~ QUOTA ISSUES ~~~",
        "Joe Security": "Monthly quota exceeded, remove from skipped on or after April 1st",
        "Google Resource Manager": "Cannot create projects because have reached alloted quota.",
        "VirusTotal - Private API": "reached api alloted quota.",
        "Looker": "Warehouse 'DEMO_WH' cannot be resumed because resource monitor 'LIMITER' has exceeded its quota."
    },
    "nigthly_integrations": [
        "Lastline",
        "TruSTAR"
    ],
    "unmockable_integrations": {
        "Image OCR": "Does not perform network traffic",
        "Server Message Block (SMB)": "Does not perform http communication",
        "Active Directory Query v2": "Does not perform http communication",
        "dnstwist": "Does not peform http communication",
        "Autofocus": "JS integration, problem listed in issue 15544",
        "ThreatExchange": "JS integration, problem listed in this issue https://github.com/demisto/etc/issues/15544",
        "VirusTotal": "JS integration, problem listed in this issue https://github.com/demisto/etc/issues/15544",
        "AlienVault OTX": "JS integration, problem listed in this issue https://github.com/demisto/etc/issues/15544",
        "FalconHost": "JS integration, problem listed in this issue https://github.com/demisto/etc/issues/15544",
        "OpenPhish": "JS integration, problem listed in this issue https://github.com/demisto/etc/issues/15544",
        "VxStream": "JS integration, problem listed in this issue https://github.com/demisto/etc/issues/15544. Detonate URL: Large mock file.",
        "PagerDuty v2": "Integration requires SSL",
        "TCPIPUtils": "Integration requires SSL",
        "AWS - S3": "Integration requires SSL",
        "Luminate": "Integration has no proxy checkbox",
        "Pwned": "Integration has no proxy checkbox",
        "Gmail": "Integration has no proxy checkbox",
        "Shodan": "Integration has no proxy checkbox",
        "Google BigQuery": "Integration has no proxy checkbox",
        "Cisco Umbrella Investigate": "Pending merge of branch proxy-unsecure-checks",
        "InfoArmor VigilanteATI": "Pending merge of branch proxy-unsecure-checks",
        "GoogleSafeBrowsing": "Pending merge of branch proxy-unsecure-checks",
        "Cisco Meraki": "Pending merge of branch proxy-unsecure-checks",
        "FalconIntel": "Pending merge of branch proxy-unsecure-checks",
        "urlscan.io": "Pending merge of branch proxy-unsecure-checks",
        "PhishTank": "Pending merge of branch proxy-unsecure-checks",
        "epo": "Pending merge of branch proxy-unsecure-checks",
        "Symantec Advanced Threat Protection": "Checking",
        "ReversingLabs A1000": "Checking",
        "Check Point": "Checking",
        "WhatsMyBrowser": "Checking",
        "jira": "Checking",
        "CIRCL": "Checking",
        "Awake Security": "Checking",
        "Cylance Protect v2": "Checking",
        "ArcSight ESM v2": "Checking",
        "Phish.AI": "Checking",
        "MaxMind GeoIP2": "Checking",
        "Intezer": "Nightly - Checking",
        "ProtectWise": "Nightly - Checking",
        "google-vault": "Nightly - Checking",
        "RSA Archer": "Nightly - Checking",
        "McAfee NSM": "Nightly - Checking",
        "Forcepoint": "Nightly - Checking",
        "Phishme Intelligence": "Proxy has a non empty default value, will require fixing and merging",
        "palo_alto_firewall": "Need to check test module",
        "Signal Sciences WAF": "error with certificate",
        "google": "'unsecure' parameter not working",
        "EWS Mail Sender": "Inconsistent test (playback fails, record succeeds)",
        "carbonblackliveresponse": "Pending check: issue 16072",
        "ReversingLabs Titanium Cloud": "No Unsecure checkbox. proxy trying to connect when disabled.",
        "Cybereason": "Insecure has a non empty default value, will require fixing and merging",
        "Anomali ThreatStream": "'proxy' parameter not working",
        "carbonblack-v2": "JS integration, problem listed in this issue https://github.com/demisto/etc/issues/15544",
        "Palo Alto Networks Cortex": "SDK",
        "Netcraft": "SSL failure",
        "AWS - EC2": "SSL Validation fails for STS",
        "Recorded Future": "might be dynamic test",
        "Cylance Protect": "Test module issue",
        "AlphaSOC Wisdom": "Test module issue"
    }
}<|MERGE_RESOLUTION|>--- conflicted
+++ resolved
@@ -1557,14 +1557,13 @@
             "playbookID": "VMRay-Test"
         },
         {
-<<<<<<< HEAD
             "integrations": "PerceptionPoint",
             "playbookID": "PerceptionPoint Test",
             "fromversion": "4.1.0"
-=======
+        },
+        {
             "integrations": "AutoFocus V2",
             "playbookID": "AutoFocus V2 test"
->>>>>>> 9a9fb4cb
         },
         {
             "playbookID": "Process Email - Generic for Rasterize"
