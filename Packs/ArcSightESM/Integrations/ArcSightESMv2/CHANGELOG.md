--- conflicted
+++ resolved
@@ -1,12 +1,9 @@
 ## [Unreleased]
-<<<<<<< HEAD
+- Fixed an issue where the as-get-security-events command changed some IP addresses.
 
 
 ## [20.5.0] - 2020-05-12
 -
-=======
-- Fixed an issue where the as-get-security-events command changed some IP addresses.
->>>>>>> 28a7f48b
 
 ## [20.4.1] - 2020-04-29
 - Add command remove entries from active list
