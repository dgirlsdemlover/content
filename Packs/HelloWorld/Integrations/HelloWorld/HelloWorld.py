"""HelloWorld Integration for Cortex XSOAR (aka Demisto)

This integration is a good example on you can build a Cortex XSOAR Integration
using Python 3. Please follow the documentation links below and make sure that
your integration follows the Code Conventions and passes the Linting phase.

Developer Documentation: https://xsoar.pan.dev/docs/welcome
Code Conventions: https://xsoar.pan.dev/docs/integrations/code-conventions
Linting: https://xsoar.pan.dev/docs/integrations/linting

When building a Cortex XSOAR integration that is reusable, a lot of effort
must be placed in the design. We recommend to fill a Design Document template,
that allows you to capture Use Cases, Requirements and Inputs/Outputs.

Example Design document for the this Integration (HelloWorld):
https://docs.google.com/document/d/1wETtBEKg37PHNU8tYeB56M1LE314ux086z3HFeF_cX0


HelloWorld API
--------------

The HelloWorld API is a simple API that shows a realistic use case for an XSOAR
integration. It's actually a real API that is available to the following URL:
https://soar.mastersofhack.com - if you need an API Key to test it out please
reach out to your Cortex XSOAR contacts.

This API has a few basic functions:
- Alerts: the endpoint returns mocked alerts and allows you to search based on
a number of parameters, such as state (ACTIVE or CLOSED), type, timestamp. It
can also return a single alert by ID. This is used to create new Incidents in
XSOAR by using the ``fetch-incidents`` command, which is by default invoked
every minute.
There is also an endpoint that allows to retrieve additional details about a
specific alert by ID, and one to change the alert status to "CLOSED" once
it has been resolved.

- Reputation (ip and domain): these endpoints return, for an IP and
domain respectively, a WHOIS lookup of the entity as well as a reputation score
(from 0 to 100) that is used to determine whether the entity is malicious. This
endpoint is called by XSOAR reputation commands ``ip`` and ``domain`` that
are run automatically every time an indicator is extracted in XSOAR. As a best
practice of design, it is important to map and document the mapping between
a score in the original API format (0 to 100 in this case) to a score in XSOAR
format (0 to 3). This score is called ``DBotScore``, and is returned in the
context to allow automated handling of indicators based on their reputation.
More information: https://xsoar.pan.dev/docs/integrations/dbot


- Scan: to demonstrate how to run commands that are not returning instant data,
the API provides a scan endpoint that simulates scanning a host and generating
a report after the scan is completed. The API has endpoints to start a scan,
which returns a job ID, poll for the scan status and, if the scan is completed,
retrieved the job results.
This function is used in conjunction of the HelloWorld Scan playbook that uses
the GenericPolling mechanism to implement the job polling loop. The results
can be returned in JSON or attachment file format.
Info on GenericPolling: https://xsoar.pan.dev/docs/playbooks/generic-polling

Please check the HelloWorld Design Document referenced above for details about
<<<<<<< HEAD
the raw API responsens as well as the design details for this integration.
=======
the raw API responses as well as the design details for this integration.
>>>>>>> f1a2d0c7

This integration also has a ``say-hello`` command for backward compatibility,
that doesn't connect to an API and just returns a ``Hello {name}`` string,
where name is the input value provided.


Integration File Structure
--------------------------

An integration usually consists of the following parts:
- Imports
- Constants
- Client Class
- Helper Functions
- Command Functions
- Main Function
- Entry Point


Imports
-------

Here you can import Python module you need for your integration. If you need
a module that is not part of the default XSOAR Docker images, you can add
a custom one. More details: https://xsoar.pan.dev/docs/integrations/docker

There are also internal imports that are used by XSOAR:
- demistomock (imported as demisto): allows your code to work offline for
testing. The actual ``demisto`` module is provided at runtime when the
code runs in XSOAR.
- CommonServerPython.py: contains a set of helper functions, base classes
and other useful components that will make your integration code easier
to maintain.
- CommonServerUserPython.py: includes a set of user defined commands that
are specific to an XSOAR installation. Do not use it for integrations that
are meant to be shared externally.

These imports are automatically loaded at runtime within the XSOAR script
runner, so you shouldn't modify them

Constants
---------

Usually some constants that do not require user parameters or inputs, such
as the default API entry point for your service, or the maximum numbers of
incidents to fetch every time.


Client Class
------------

We recommend to use a Client class to wrap all the code that needs to interact
with your API. Moreover, we recommend, when possible, to inherit from the
BaseClient class, defined in CommonServerPython.py. This class already handles
a lot of the work, such as system proxy settings, SSL certificate verification
and exception handling for HTTP errors.

Note that the Client class should NOT contain any Cortex XSOAR specific code,
i.e. it shouldn't use anything in the ``demisto`` class (functions such as
``demisto.args()`` or ``demisto.results()`` or even ``return_outputs``.
You will use the Command Functions to handle XSOAR inputs and outputs.

When calling an API, you should use the ``_http.request()`` method and you
can return the raw data to the calling function (usually a Command function).

You should usually have one function for each API endpoint.

Look at the code and the commends of this specific class to better understand
the implementation details.


Helper Functions
----------------

Helper functions are usually used as utility functions that are used by several
command functions throughout your code. For example they map arguments to types
or convert severity formats from integration-specific to XSOAR.
Many helper functions are already defined in ``CommonServerPython.py`` and are
often very handy.


Command Functions
-----------------

Command functions perform the mapping between XSOAR inputs and outputs to the
Client class functions inputs and outputs. As a best practice, they shouldn't
contain calls to ``demisto.args()``, ``demisto.results()``, ``return_outputs``,
``return_error`` and ``demisto.command()`` as they should be handled through
the ``main()`` function.
However it's possible to use some ``demisto`` or ``CommonServerPython.py``.
Usually you will have one command function for every specific XSOAR command
you want to implement in your integration, plus ``test-module``,
``fetch-incidents`` and ``fetch-indicators``(if the latter two are supported
by your integration). Each command function should invoke one specific function
of the Client class.

Command functions, when invoked through an XSOAR command usually return data
that is then passed to ``return_outputs()`` in the ``main()`` function.
``return_outputs()`` is defined in ``CommonServerPython.py``) to return
the data to XSOAR. ``return_outputs()`` actually wraps ``demisto.results()``.
You will use ``demisto.results()`` only in specific conditions (i.e. check the
``scan_results_command`` function here that has the option to return a file).

When you use return in command functions, you usually return up to 3 types of
data:

- Human Readable: usually in Markdown format. This is what is presented to the
analyst in the War Room. You can use ``tableToMarkdown()``, defined in
``CommonServerPython.py`` to convert lists and dicts in Markdown.

- Context Output: this is the machine readable data, JSON based, that XSOAR can
parse and manage in the Playbooks or Incident's War Room. The Context Output
fields should be defined in your integration YML file and is important during
the design phase. Make sure you define the format and follow best practices.
You can use ``demisto-sdk json-to-outputs`` to autogenerate the YML file
outputs section.
More information on Context Outputs, Standards, DBotScore and demisto-sdk:
https://xsoar.pan.dev/docs/integrations/code-conventions#outputs
https://xsoar.pan.dev/docs/integrations/context-and-outputs
https://xsoar.pan.dev/docs/integrations/context-standards
https://xsoar.pan.dev/docs/integrations/dbot
https://github.com/demisto/demisto-sdk/blob/master/demisto_sdk/commands/json_to_outputs/README.md

Also, when you write data in the Context, you want to make sure that if you
return updated information for an entity, to update it and not append to
the list of entities (i.e. in HelloWorld you want to update the status of an
existing ``HelloWorld.Alert`` in the context when you retrieve it, rather than
adding a new one if you already retrieved it). To update data in the Context,
you can use a DT transform that uses the following format (using the example):
``HelloWorld.Alert(val.alert_id == obj.alert_id): alert_data``. This makes sure
that you are using the ``alert_id`` key to determine whether adding a new entry
in the context or updating an existing one that has the same ID. You can look
at the examples to understand how it works.
More information here:
https://xsoar.pan.dev/docs/integrations/code-conventions#outputs
https://xsoar.pan.dev/docs/integrations/dt

- Raw Output: this is usually the raw result from your API and is used for
troubleshooting purposes or for invoking your command from Automation Scripts.


Main Function
-------------

The ``main()`` function takes care of reading the integration parameters via
the ``demisto.params()`` function, initializes the Client class and checks the
different options provided to ``demisto.commands()``, to invoke the correct
command function passing to it ``demisto.args()`` and returning the data to
``return_outputs()``. If implemented, ``main()`` also invokes the function
``fetch_incidents()``with the right parameters and passes the outputs to the
``demisto.incidents()`` function. ``main()`` also catches exceptions and
returns an error message via ``return_error()``.


Entry Point
-----------

This is the integration code entry point. It checks whether the ``__name__``
variable is `__main__` , `__builtin__` (for Python 2) or `builtins` (for
Python 3) and then calls the ``main()`` function. Just keep this convention.

"""

import demistomock as demisto
from CommonServerPython import *
from CommonServerUserPython import *

import json
import requests
import dateparser
import traceback
from typing import Any, Dict, Tuple, List, Optional, Union, cast

# Disable insecure warnings
requests.packages.urllib3.disable_warnings()


''' CONSTANTS '''


DATE_FORMAT = '%Y-%m-%dT%H:%M:%SZ'
MAX_INCIDENTS_TO_FETCH = 50
HELLOWORLD_SEVERITIES = ['Low', 'Medium', 'High', 'Critical']

''' CLIENT CLASS '''


class Client(BaseClient):
    """Client class to interact with the service API

    This Client implements API calls, and does not contain any Demisto logic.
    Should only do requests and return data.
    It inherits from BaseClient defined in CommonServer Python.
    Most calls use _http_request() that handles proxy, SSL verification, etc.
    For this HelloWorld implementation, no special attributes defined
    """

    def get_ip_reputation(self, ip: str) -> Dict[str, Any]:
        """Gets the IP reputation using the '/ip' API endpoint

        :type ip: ``str``
        :param ip: IP address to get the reputation for

        :return: dict containing the IP reputation as returned from the API
        :rtype: ``Dict[str, Any]``
        """

        return self._http_request(
            method='GET',
            url_suffix=f'/ip',
            params={
                'ip': ip
            }
        )

    def get_domain_reputation(self, domain: str) -> Dict[str, Any]:
        """Gets the Domain reputation using the '/domain' API endpoint

        :type domain: ``str``
        :param domain: domain name to get the reputation for

        :return: dict containing the domain reputation as returned from the API
        :rtype: ``Dict[str, Any]``
        """

        return self._http_request(
            method='GET',
            url_suffix=f'/domain',
            params={
                'domain': domain
            }
        )

    def search_alerts(self, alert_status: Optional[str], severity: Optional[str],
                      alert_type: Optional[str], max_results: Optional[int],
                      start_time: Optional[int]) -> List[Dict[str, Any]]:
        """Searches for HelloWorld alerts using the '/get_alerts' API endpoint

        All the parameters are passed directly to the API as HTTP POST parameters in the request

        :type alert_status: ``Optional[str]``
        :param alert_status: status of the alert to search for. Options are: 'ACTIVE' or 'CLOSED'

        :type severity: ``Optional[str]``
        :param severity:
            severity of the alert to search for. Comma-separated values.
            Options are: "Low", "Medium", "High", "Critical"

        :type alert_type: ``Optional[str]``
        :param alert_type: type of alerts to search for. There is no list of predefined types

        :type max_results: ``Optional[int]``
        :param max_results: maximum number of results to return

        :type start_time: ``Optional[int]``
        :param start_time: start timestamp (epoch in seconds) for the alert search

        :return: list containing the found HelloWorld alerts as dicts
        :rtype: ``List[Dict[str, Any]]``
        """

        request_params: Dict[str, Any] = {}

        if alert_status:
            request_params['alert_status'] = alert_status

        if alert_type:
            request_params['alert_type'] = alert_type

        if severity:
            request_params['severity'] = severity

        if max_results:
            request_params['max_results'] = max_results

        if start_time:
            request_params['start_time'] = start_time

        return self._http_request(
            method='GET',
            url_suffix=f'/get_alerts',
            params=request_params
        )

    def get_alert(self, alert_id: str) -> Dict[str, Any]:
        """Gets a specific HelloWorld alert by id

        :type alert_id: ``str``
        :param alert_id: id of the alert to return

        :return: dict containing the alert as returned from the API
        :rtype: ``Dict[str, Any]``
        """

        return self._http_request(
            method='GET',
            url_suffix=f'/get_alert_details',
            params={
                'alert_id': alert_id
            }
        )

    def update_alert_status(self, alert_id: str, alert_status: str) -> Dict[str, Any]:
        """Changes the status of a specific HelloWorld alert

        :type alert_id: ``str``
        :param alert_id: id of the alert to return

        :type alert_status: ``str``
        :param alert_status: new alert status. Options are: 'ACTIVE' or 'CLOSED'

        :return: dict containing the alert as returned from the API
        :rtype: ``Dict[str, Any]``
        """

        return self._http_request(
            method='GET',
            url_suffix='/change_alert_status',
            params={
                'alert_id': alert_id,
                'alert_status': alert_status
            }
        )

    def scan_start(self, hostname: str) -> Dict[str, Any]:
        """Starts a HelloWorld scan on a specific hostname

        :type hostname: ``str``
        :param hostname: hostname of the machine to scan

        :return: dict containing the scan status as returned from the API
        :rtype: ``Dict[str, Any]``
        """

        return self._http_request(
            method='GET',
            url_suffix='/start_scan',
            params={
                'hostname': hostname
            }
        )

    def scan_status(self, scan_id: str) -> Dict[str, Any]:
        """Gets the status of a HelloWorld scan

        :type scan_id: ``str``
        :param scan_id: ID of the scan to retrieve status for

        :return: dict containing the scan status as returned from the API
        :rtype: ``Dict[str, Any]``
        """

        return self._http_request(
            method='GET',
            url_suffix='/check_scan',
            params={
                'scan_id': scan_id
            }
        )

    def scan_results(self, scan_id: str) -> Dict[str, Any]:
        """Gets the results of a HelloWorld scan

        :type scan_id: ``str``
        :param scan_id: ID of the scan to retrieve results for

        :return: dict containing the scan results as returned from the API
        :rtype: ``Dict[str, Any]``
        """

        return self._http_request(
            method='GET',
            url_suffix='/get_scan_results',
            params={
                'scan_id': scan_id
            }
        )

    def say_hello(self, name: str) -> str:
        """Returns 'Hello {name}'

        :type name: ``str``
        :param name: name to append to the 'Hello' string

        :return: string containing 'Hello {name}'
        :rtype: ``str``
        """

        return f'Hello {name}'


''' HELPER FUNCTIONS '''


def parse_domain_date(domain_date: Union[List[str], str], date_format: str = '%Y-%m-%dT%H:%M:%S.000Z') -> Optional[str]:
    """Converts whois date format to an ISO8601 string

    Converts the HelloWorld domain WHOIS date (YYYY-mm-dd HH:MM:SS) format
    in a datetime. If a list is returned with multiple elements, takes only
    the first one.

    :type domain_date: ``Union[List[str],str]``
    :param severity:
        a string or list of strings with the format 'YYYY-mm-DD HH:MM:SS'

    :return: Parsed time in ISO8601 format
    :rtype: ``Optional[str]``
    """

    if isinstance(domain_date, str):
        # if str parse the value
        return dateparser.parse(domain_date).strftime(date_format)
    elif isinstance(domain_date, list) and len(domain_date) > 0 and isinstance(domain_date[0], str):
        # if list with at least one element, parse the first element
        return dateparser.parse(domain_date[0]).strftime(date_format)
    # in any other case return nothing
    return None


def convert_to_demisto_severity(severity: str) -> int:
    """Maps HelloWorld severity to Cortex XSOAR severity

    Converts the HelloWorld alert severity level ('Low', 'Medium',
    'High', 'Critical') to Cortex XSOAR incident severity (1 to 4)
    for mapping.

    :type severity: ``str``
    :param severity: severity as returned from the HelloWorld API (str)

    :return: Cortex XSOAR Severity (1 to 4)
    :rtype: ``int``
    """

    # In this case the mapping is straightforward, but more complex mappings
    # might be required in your integration, so a dedicated function is
    # recommended. This mapping should also be documented.
    return {
        'Low': 1,  # low severity
        'Medium': 2,  # medium severity
        'High': 3,  # high severity
        'Critical': 4   # critical severity
    }[severity]


def arg_to_int(arg: Any, arg_name: str, required: bool = False) -> Optional[int]:
    """Converts an XSOAR argument to a Python int

    This function is used to quickly validate an argument provided to XSOAR
    via ``demisto.args()`` into an ``int`` type. It will throw a ValueError
    if the input is invalid. If the input is None, it will throw a ValueError
    if required is ``True``, or ``None`` if required is ``False.

    :type arg: ``Any``
    :param arg: argument to convert

    :type arg_name: ``str``
    :param arg_name: argument name

    :type required: ``bool``
    :param required:
        throws exception if ``True`` and argument provided is None

    :return:
        returns an ``int`` if arg can be converted
        returns ``None`` if arg is ``None`` and required is set to ``False``
        otherwise throws an Exception
    :rtype: ``Optional[int]``
    """

    if arg is None:
        if required is True:
            raise ValueError(f'Missing "{arg_name}"')
        return None
    if isinstance(arg, str):
        if arg.isdigit():
            return int(arg)
        raise ValueError(f'Invalid number: "{arg_name}"="{arg}"')
    if isinstance(arg, int):
        return arg
    raise ValueError(f'Invalid number: "{arg_name}"')


def arg_to_timestamp(arg: Any, arg_name: str, required: bool = False) -> Optional[int]:
    """Converts an XSOAR argument to a timestamp (seconds from epoch)

    This function is used to quickly validate an argument provided to XSOAR
    via ``demisto.args()`` into an ``int`` containing a timestamp (seconds
    since epoch). It will throw a ValueError if the input is invalid.
    If the input is None, it will throw a ValueError if required is ``True``,
    or ``None`` if required is ``False.

    :type arg: ``Any``
    :param arg: argument to convert

    :type arg_name: ``str``
    :param arg_name: argument name

    :type required: ``bool``
    :param required:
        throws exception if ``True`` and argument provided is None

    :return:
        returns an ``int`` containing a timestamp (seconds from epoch) if conversion works
        returns ``None`` if arg is ``None`` and required is set to ``False``
        otherwise throws an Exception
    :rtype: ``Optional[int]``
    """

    if arg is None:
        if required is True:
            raise ValueError(f'Missing "{arg_name}"')
        return None

    if isinstance(arg, str) and arg.isdigit():
        # timestamp is a str containing digits - we just convert it to int
        return int(arg)
    if isinstance(arg, str):
        # we use dateparser to handle strings either in ISO8601 format, or
        # relative time stamps.
        # For example: format 2019-10-23T00:00:00 or "3 days", etc
        date = dateparser.parse(arg, settings={'TIMEZONE': 'UTC'})
        if date is None:
            # if d is None it means dateparser failed to parse it
            raise ValueError(f'Invalid date: {arg_name}')

        return int(date.timestamp())
    if isinstance(arg, (int, float)):
        # Convert to int if the input is a float
        return int(arg)
    raise ValueError(f'Invalid date: "{arg_name}"')


''' COMMAND FUNCTIONS '''


def test_module(client: Client, first_fetch_time: int) -> str:
    """Tests API connectivity and authentication'

    Returning 'ok' indicates that the integration works like it is supposed to.
    Connection to the service is successful.
    Raises exceptions if something goes wrong.

    :type client: ``Client``
    :param Client: HelloWorld client to use

    :type name: ``str``
    :param name: name to append to the 'Hello' string

    :return: 'ok' if test passed, anything else will fail the test.
    :rtype: ``str``
    """

    # INTEGRATION DEVELOPER TIP
    # Client class should raise the exceptions, but if the test fails
    # the exception text is printed to the Cortex XSOAR UI.
    # If you have some specific errors you want to capture (i.e. auth failure)
    # you should catch the exception here and return a string with a more
    # readable output (for example return 'Authentication Error, API Key
    # invalid').
    # Cortex XSOAR will print everything you return different than 'ok' as
    # an error
    try:
        client.search_alerts(max_results=1, start_time=first_fetch_time, alert_status=None, alert_type=None, severity=None)
    except DemistoException as e:
        if 'Forbidden' in str(e):
            return 'Authorization Error: make sure API Key is correctly set'
        else:
            raise e
    return 'ok'


def say_hello_command(client: Client, args: Dict[str, Any]) -> Tuple[str, dict, str]:
    """helloworld-say-hello command: Returns Hello {somename}

    :type client: ``Client``
    :param Client: HelloWorld client to use

    :type args: ``str``
    :param args:
        all command arguments, usually passed from ``demisto.args()``.
        ``args['name']`` is used as input name

    :return:
        A tuple containing three elements that is then passed to ``return_outputs``:
            readable_output (``str``): This will be presented in the war room
                    should be in markdown syntax - human readable
            outputs (``dict``): Dictionary/JSON - saved in the incident context in order
                    to be used as inputs for other tasks in the playbook
            raw_response (``str``): Used for debugging/troubleshooting purposes
                    will be shown only if the command executed with ``raw-response=true``

    :rtype: ``Tuple[str, dict, str]``
    """

    # INTEGRATION DEVELOPER TIP
    # In this case 'name' is an argument set in the HelloWorld.yml file as mandatory,
    # so the null check here as XSOAR will always check it before your code is called.
    # Although it's not mandatory to check, you are welcome to do so.

    name = args.get('name', None)
    if not name:
        raise ValueError('name not specified')

    # Call the Client function and get the raw response
    result = client.say_hello(name)

    # Create the human readable output.
    # It will  be in markdown format - https://www.markdownguide.org/basic-syntax/
    # More complex output can be formatted using ``tableToMarkDown()`` defined
    # in ``CommonServerPython.py```
    readable_output = f'## {result}'

    # Create the Context Output.
    # More information about Context:
    # https://xsoar.pan.dev/docs/integrations/context-and-outputs
    outputs = {
        'hello': result
    }

    # Return the tuple with 3 elements
    return (
        readable_output,   # human readable format - markdown
        outputs,   # XSOAR context format
        result  # raw response - the original response from Client
    )


def fetch_incidents(client: Client, max_results: int, last_run: Dict[str, int],
                    first_fetch_time: Optional[int], alert_status: Optional[str],
                    min_severity: str, alert_type: Optional[str]
                    ) -> Tuple[Dict[str, int], List[dict]]:
    """This function retrieves new alerts every interval (default is 1 minute).

    This function has to implement the logic of making sure that incidents are
    fetched only onces and no incidents are missed. By default it's invoked by
    XSOAR every minute. It will use last_run to save the timestamp of the last
    incident it processed. If last_run is not provided, it should use the
    integration parameter first_fetch_time to determine when to start fetching
    the first time.

    :type client: ``Client``
    :param Client: HelloWorld client to use

    :type max_results: ``int``
    :param max_results: Maximum numbers of incidents per fetch

    :type last_run: ``Optional[Dict[str, int]]``
    :param last_run:
        A dict with a key containing the latest incident created time we got
        from last fetch

    :type first_fetch_time: ``Optional[int]``
    :param first_fetch_time:
        If last_run is None (first time we are fetching), it contains
        the timestamp in milliseconds on when to start fetching incidents

    :type alert_status: ``Optional[str]``
    :param alert_status:
        status of the alert to search for. Options are: 'ACTIVE'
        or 'CLOSED'

    :type min_severity: ``str``
    :param min_severity:
        minimum severity of the alert to search for.
        Options are: "Low", "Medium", "High", "Critical"

    :type alert_type: ``Optional[str]``
    :param alert_type:
        type of alerts to search for. There is no list of predefined types

    :return:
        A tuple containing two elements:
            next_run (``Dict[str, int]``): Contains the timestamp that will be
                    used in ``last_run`` on the next fetch.
            incidents (``List[dict]``): List of incidents that will be created in XSOAR

    :rtype: ``Tuple[Dict[str, int], List[dict]]``
    """

    # Get the last fetch time, if exists
    # last_run is a dict with a single key, called last_fetch
    last_fetch = last_run.get('last_fetch', None)
    # Handle first fetch time
    if last_fetch is None:
        # if missing, use what provided via first_fetch_time
        last_fetch = first_fetch_time
    else:
        # otherwise use the stored last fetch
        last_fetch = int(last_fetch)

    # for type checking, making sure that latest_created_time is int
    latest_created_time = cast(int, last_fetch)

    # Initialize an empty list of incidents to return
    # Each incident is a dict with a string as a key
    incidents: List[Dict[str, Any]] = []

    # Get the CSV list of severities from min_severity
    severity = ','.join(HELLOWORLD_SEVERITIES[HELLOWORLD_SEVERITIES.index(min_severity):])

    alerts = client.search_alerts(
        alert_type=alert_type,
        alert_status=alert_status,
        max_results=max_results,
        start_time=last_fetch,
        severity=severity
    )

    for alert in alerts:
        # If no created_time set is as epoch (0). We use time in ms so we must
        # convert it from the HelloWorld API response
        incident_created_time = int(alert.get('created', '0'))
        incident_created_time_ms = incident_created_time * 1000

        # If no name is present it will throw an exception
        incident_name = alert['name']

        # INTEGRATION DEVELOPER TIP
        # The incident dict is initialized with a few mandatory fields:
        # name: the incident name
        # occurred: the time on when the incident occurred, in ISO8601 format
        # we use timestamp_to_datestring() from CommonServerPython.py to
        # handle the conversion.
        # rawJSON: everything else is packed in a string via json.dumps()
        # and is included in rawJSON. It will be used later for classification
        # and mapping inside XSOAR.
        # severity: it's not mandatory, but is recommended. It must be
        # converted to XSOAR specific severity (int 1 to 4)
        # Note that there are other fields commented out here. You can do some
        # mapping of fields (either out of the box fields, like "details" and
        # "type") or custom fields (like "helloworldid") directly here in the
        # code, or they can be handled in the classification and mapping phase.
        # In either case customers can override them. We leave the values
        # commented out here, but you can use them if you want.
        incident = {
            'name': incident_name,
            # 'details': alert['name'],
            'occurred': timestamp_to_datestring(incident_created_time_ms),
            'rawJSON': json.dumps(alert),
            # 'type': 'Hello World Alert',
            'severity': convert_to_demisto_severity(alert.get('severity', 'Low')),
            # 'CustomFields': {
            #     'helloworldid': alert.get('alert_id'),
            #     'helloworldstatus': alert.get('alert_status'),
            #     'helloworldtype': alert.get('alert_type')
            # }
        }

        incidents.append(incident)

        # Update last run and add incident if the incident is newer than last fetch
        if incident_created_time > latest_created_time:
            latest_created_time = incident_created_time

    # Save the next_run as a dict with the last_fetch key to be stored
    next_run = {'last_fetch': latest_created_time}
    return next_run, incidents


def ip_reputation_command(client: Client, args: Dict[str, Any], default_threshold: int) -> Tuple[str, dict, Any]:
    """ip command: Returns IP reputation for a list of IPs

    :type client: ``Client``
    :param Client: HelloWorld client to use

    :type args: ``Dict[str, Any]``
    :param args:
        all command arguments, usually passed from ``demisto.args()``.
        ``args['ip']`` is a list of IPs or a single IP
        ``args['threshold']`` threshold to determine whether an IP is malicious

    :type default_threshold: ``int``
    :param default_threshold:
        default threshold to determine whether an IP is malicious
        if threshold is not specified in the XSOAR arguments

    :return:
        A tuple containing three elements that is then passed to ``return_outputs``:
            readable_output (``str``): This will be presented in the war room
                    should be in markdown syntax - human readable
            outputs (``dict``): Dictionary/JSON - saved in the incident context in order
                    to be used as inputs for other tasks in the playbook
            raw_response (``Any``): Used for debugging/troubleshooting purposes
                    will be shown only if the command executed with ``raw-response=true``

    :rtype: ``Tuple[str, dict, Any]``
    """

    # INTEGRATION DEVELOPER TIP
    # Reputation commands usually support multiple inputs (i.e. arrays), so
    # they can be invoked once in XSOAR. In this case the API supports a single
    # IP at a time, so we will cycle this for all the members of the array.
    # We use argToList(), implemented in CommonServerPython.py to automatically
    # return a list of a single element even if the provided input is a scalar.

    ips = argToList(args.get('ip'))
    if len(ips) == 0:
        raise ValueError('IP(s) not specified')

    # It's a good practice to document the threshold you use to determine
    # if a score is malicious in your integration documentation.
    # Thresholds should also be possible to override, as in this case,
    # where threshold is an actual argument of the command.
    threshold = int(args.get('threshold', default_threshold))

    dbot_score_list: List[Dict[str, Any]] = []
    ip_standard_list: List[Dict[str, Any]] = []
    ip_data_list: List[Dict[str, Any]] = []

    for ip in ips:
        ip_data = client.get_ip_reputation(ip)
        ip_data['ip'] = ip

        # HelloWorld score to XSOAR reputation mapping
        # See: https://xsoar.pan.dev/docs/integrations/dbot

        score = 0
        reputation = int(ip_data.get('score', 0))
        if reputation == 0:
            score = 0  # unknown
        if reputation >= threshold:
            score = 3  # bad
        elif reputation >= threshold / 2:
            score = 2  # suspicious
        else:
            score = 1  # good

        # The context is bigger here than other commands, as it consists in 3
        # parts: the vendor-specific context (HelloWorld), the standard-context
        # (IP) and the DBotScore.
        # More information:
        # https://xsoar.pan.dev/docs/integrations/context-and-outputs
        # https://xsoar.pan.dev/docs/integrations/context-standards
        # https://xsoar.pan.dev/docs/integrations/dbot
        # Also check the sample Design Document

        dbot_score = {
            'Indicator': ip,
            'Vendor': 'HelloWorld',
            'Type': 'ip',
            'Score': score
        }
        ip_standard_context = {
            'Address': ip,
            'ASN': ip_data.get('asn')
        }

        if score == 3:
            # if score is bad must add DBotScore Vendor and Description
            ip_standard_context['Malicious'] = {
                'Vendor': 'HelloWorld',
                'Description': f'Hello World returned reputation {reputation}'
            }

        ip_standard_list.append(ip_standard_context)
        dbot_score_list.append(dbot_score)

        # INTEGRATION DEVELOPER TIP
        # In the integration specific Context output (HelloWorld.IP) in this
        # example you want to provide a lot of information as it can be used
        # programmatically from within Cortex XSOAR in playbooks and commands.
        # On the other hand, this API is way to verbose, so we want to select
        # only certain keys to be returned in order not to clog the context
        # with useless information. What to actually return in the context and
        # to define as a command output is subject to design considerations.

        # INTEGRATION DEVELOPER TIP
        # To generate the Context Outputs on the YML use ``demisto-sdk``'s
        # ``json-to-outputs`` option.

        # define which fields we want to exclude from the context output as
        # they are too verbose.
        ip_context_excluded_fields = ['objects', 'nir']
        ip_data_list.append({k: ip_data[k] for k in ip_data if k not in ip_context_excluded_fields})

    # INTEGRATION DEVELOPER TIP
    # The ``val.Vandor == obj.Vendor && val.Indicator == obj.Indicator`` syntax
    # is a DT transform that is used to update entities in the context rather
    # than appending it every time. It's very important to use it every time you
    # output data in the context that can be updated.
    # More information: https://xsoar.pan.dev/docs/integrations/dt
    # For standard context, outputPaths['ip'], defined in CommonServerPython
    # already includes the right correct DT string.
    outputs = {
        'DBotScore(val.Vendor == obj.Vendor && val.Indicator == obj.Indicator)': dbot_score_list,
        outputPaths['ip']: ip_standard_list,
        'HelloWorld.IP(val.ip == obj.ip)': ip_data_list
    }

    readable_output = tableToMarkdown('IP List', ip_standard_list)

    return (
        readable_output,
        outputs,
        ip_data_list
    )


def domain_reputation_command(client: Client, args: Dict[str, Any], default_threshold: int) -> Tuple[str, dict, Any]:
    """domain command: Returns domain reputation for a list of domains

    :type client: ``Client``
    :param Client: HelloWorld client to use

    :type args: ``Dict[str, Any]``
    :param args:
        all command arguments, usually passed from ``demisto.args()``.
        ``args['domain']`` list of domains or a single domain
        ``args['threshold']`` threshold to determine whether a domain is malicious

    :type default_threshold: ``int``
    :param default_threshold:
        default threshold to determine whether an domain is malicious
        if threshold is not specified in the XSOAR arguments

    :return:
        A tuple containing three elements that is then passed to ``return_outputs``:
            readable_output (``str``): This will be presented in the war room
                    should be in markdown syntax - human readable
            outputs (``dict``): Dictionary/JSON - saved in the incident context in order
                    to be used as inputs for other tasks in the playbook
            raw_response (``Any``): Used for debugging/troubleshooting purposes
                    will be shown only if the command executed with ``raw-response=true``

    :rtype: ``Tuple[str, dict, Any]``
    """

    # INTEGRATION DEVELOPER TIP
    # Reputation commands usually support multiple inputs (i.e. arrays), so
    # they can be invoked once in XSOAR. In this case the API supports a single
    # IP at a time, so we will cycle this for all the members of the array.
    # We use argToList(), implemented in CommonServerPython.py to automatically
    # return a list of a single element even if the provided input is a scalar.

    domains = argToList(args.get('domain'))
    if len(domains) == 0:
        raise ValueError('domain(s) not specified')

    threshold = int(args.get('threshold', default_threshold))

    dbot_score_list: List[Dict[str, Any]] = []
    domain_standard_list: List[Dict[str, Any]] = []
    domain_data_list: List[Dict[str, Any]] = []

    for domain in domains:
        domain_data = client.get_domain_reputation(domain)
        domain_data['domain'] = domain

        # INTEGRATION DEVELOPER TIP
        # We want to convert the dates to ISO8601 as
        # Cortex XSOAR customers and integrations use this format by default
        if 'creation_date' in domain_data:
            domain_data['creation_date'] = parse_domain_date(domain_data['creation_date'])
        if 'expiration_date' in domain_data:
            domain_data['expiration_date'] = parse_domain_date(domain_data['expiration_date'])
        if 'updated_date' in domain_data:
            domain_data['updated_date'] = parse_domain_date(domain_data['updated_date'])

        # HelloWorld score to XSOAR reputation mapping
        # See: https://xsoar.pan.dev/docs/integrations/dbot

        score = 0
        reputation = int(domain_data.get('score', 0))
        if reputation == 0:
            score = 0  # unknown
        if reputation >= threshold:
            score = 3  # bad
        elif reputation >= threshold / 2:
            score = 2  # suspicious
        else:
            score = 1  # good

        # INTEGRATION DEVELOPER TIP
        # The context is bigger here than other commands, as it consists in 3
        # parts: the vendor-specific context (HelloWorld), the standard-context
        # (Domain) and the DBotScore.
        # More information:
        # https://xsoar.pan.dev/docs/integrations/context-and-outputs
        # https://xsoar.pan.dev/docs/integrations/context-standards
        # https://xsoar.pan.dev/docs/integrations/dbot
        # Also check the sample Design Document

        dbot_score = {
            'Indicator': domain,
            'Vendor': 'HelloWorld',
            'Type': 'domain',
            'Score': score
        }

        # Build Standard context for Domain
        # This has a number of fields we need to handle

        # INTEGRATION DEVELOPER TIP
        # In the following code we do everything step by step for clarity, but
        # you should use some sort of mapping to iterate more quickly and with
        # cleaner code, for example:
        # domain_standard_context_map = {
        #     "updated_date": "UpdatedDate",
        #     "expiration_date": "ExpirationDate",
        #     "org": "Organization"
        # }
        #
        # for k,v in domain_data.items():
        # if k in domain_standard_context_mappings:
        #     domain_standard_context[domain_standard_context_map[k]] = domain_data[k]

        # dicts for Domain.WHOIS and Domain.Registrant and Domain.Registrar
        domain_whois: Dict[str, Union[str, Dict[str, str]]] = {}
        domain_registrant: Dict[str, str] = {}

        # Domain Name
        domain_standard_context = {
            'Name': domain,
        }

        # Domain.Registrant.Name
        if 'name' in domain_data:
            domain_registrant['Name'] = domain_data['name']

        # Domain.Registrant.Country
        if 'country' in domain_data:
            domain_registrant['Country'] = domain_data['country']

        # Domain.Organization
        if 'org' in domain_data:
            domain_standard_context['Organization'] = domain_data['org']

        # Domain.NameServers and Domain.WHOIS.NameServers
        if 'name_servers' in domain_data:
            domain_standard_context['NameServers'] = domain_data['name_servers']
            if isinstance(domain_data['name_servers'], list):
                # if list, make it a csv
                domain_whois['NameServers'] = ','.join(domain_data['name_servers'])
            elif isinstance(domain_data['name_servers'], str):
                # if string, just provide value
                domain_whois['NameServers'] = (domain_data['name_servers'])
            else:
                # unknown format, skip it
                pass

        # Domain.CreationDate and Domain.WHOIS.CreationDate
        if 'creation_date' in domain_data:
            domain_standard_context['CreationDate'] = domain_data['creation_date']
            domain_whois['CreationDate'] = domain_data['creation_date']

        # Domain.ExpirationDate and Domain.WHOIS.ExpirationDate
        if 'expiration_date' in domain_data:
            domain_standard_context['ExpirationDate'] = domain_data['expiration_date']
            domain_whois['ExpirationDate'] = domain_data['expiration_date']

        # Domain.UpdatedDate and Domain.WHOIS.UpdatedDate
        if 'updated_date' in domain_data:
            domain_standard_context['UpdatedDate'] = domain_data['updated_date']
            domain_whois['UpdatedDate'] = domain_data['updated_date']

        # Domain.WHOIS.Registrar.Name
        if 'registrar' in domain_data:
            domain_whois['Registrar'] = {'Name': domain_data['registrar']}

        # Append WHOIS and Registrant only if they contain values
        if domain_whois:
            domain_standard_context['WHOIS'] = domain_whois
        if domain_registrant:
            domain_standard_context['Registrant'] = domain_registrant

        if score == 3:
            # if score is bad must add DBotScore Vendor and Description
            domain_standard_context['Malicious'] = {
                'Vendor': 'HelloWorld',
                'Description': f'Hello World returned reputation {reputation}'
            }

        domain_standard_list.append(domain_standard_context)
        dbot_score_list.append(dbot_score)
        domain_data_list.append(domain_data)

    # INTEGRATION DEVELOPER TIP
    # The ``val.Vandor == obj.Vendor && val.Indicator == obj.Indicator`` syntax
    # is a DT string that is used to update entities in the context rather
    # than appending it every time. It's very important to use it every time you
    # output data in the context that can be updated.
    # More information: https://xsoar.pan.dev/docs/integrations/dt
    # For standard context, outputPaths['domain'], defined in CommonServerPython
    # already includes the right correct DT string.
    outputs = {
        'DBotScore(val.Vendor == obj.Vendor && val.Indicator == obj.Indicator)': dbot_score_list,
        outputPaths['domain']: domain_standard_list,
        'HelloWorld.Domain(val.domain == obj.domain)': domain_data_list
    }

    readable_output = tableToMarkdown('Domain List', domain_standard_list)

    return (
        readable_output,
        outputs,
        domain_data_list
    )


def search_alerts_command(client: Client, args: Dict[str, Any]) -> Tuple[str, dict, Any]:
    """helloworld-search-alerts command: Search alerts in HelloWorld

    :type client: ``Client``
    :param Client: HelloWorld client to use

    :type args: ``Dict[str, Any]``
    :param args:
        all command arguments, usually passed from ``demisto.args()``.
        ``args['status']`` alert status. Options are 'ACTIVE' or 'CLOSED'
        ``args['severity']`` alert severity CSV
        ``args['alert_type']`` alert type
        ``args['start_time']``  start time as ISO8601 date or seconds since epoch
        ``args['max_results']`` maximum number of results to return

    :return:
        A tuple containing three elements that is then passed to ``return_outputs``:
            readable_output (``str``): This will be presented in the war room
                    should be in markdown syntax - human readable
            outputs (``dict``): Dictionary/JSON - saved in the incident context in order
                    to be used as inputs for other tasks in the playbook
            raw_response (``Any``): Used for debugging/troubleshooting purposes
                    will be shown only if the command executed with ``raw-response=true``

    :rtype: ``Tuple[str, dict, Any]``
    """

    status = args.get('status')

    # Check if severity contains allowed values, use all if default
    severities: List[str] = HELLOWORLD_SEVERITIES
    severity = args.get('severity', None)
    if severity:
        severities = severity.split(',')
        if not all(s in HELLOWORLD_SEVERITIES for s in severities):
            raise ValueError(
                f'severity must be a comma-separated value '
                f'with the following options: {",".join(HELLOWORLD_SEVERITIES)}')

    alert_type = args.get('alert_type')

    # Convert the argument to a timestamp using helper function
    start_time = arg_to_timestamp(
        arg=args.get('start_time'),
        arg_name='start_time',
        required=False
    )

    # Convert the argument to an int using helper function
    max_results = arg_to_int(
        arg=args.get('max_results'),
        arg_name='max_results',
        required=False
    )

    # Severity is passed to the API as a CSV
    alerts = client.search_alerts(
        severity=','.join(severities),
        alert_status=status,
        alert_type=alert_type,
        start_time=start_time,
        max_results=max_results
    )

    # INTEGRATION DEVELOPER TIP
    # We want to convert the "created" time from timestamp(s) to ISO8601 as
    # Cortex XSOAR customers and integrations use this format by default
    for alert in alerts:
        if 'created' not in alert:
            continue
        created_time_ms = int(alert.get('created', '0')) * 1000
        alert['created'] = timestamp_to_datestring(created_time_ms)

    readable_output = tableToMarkdown('HelloWorld Alerts', alerts)
    outputs = {
        'HelloWorld.Alert(val.alert_id == obj.alert_id)': alerts
    }

    return (
        readable_output,
        outputs,
        alerts
    )


def get_alert_command(client: Client, args: Dict[str, Any]) -> Tuple[str, dict, dict]:
    """helloworld-get-alert command: Returns a HelloWorld alert

    :type client: ``Client``
    :param Client: HelloWorld client to use

    :type args: ``Dict[str, Any]``
    :param args:
        all command arguments, usually passed from ``demisto.args()``.
        ``args['alert_id']`` alert ID to return

    :return:
        A tuple containing three elements that is then passed to ``return_outputs``:
            readable_output (``str``): This will be presented in the war room
                    should be in markdown syntax - human readable
            outputs (``dict``): Dictionary/JSON - saved in the incident context in order
                    to be used as inputs for other tasks in the playbook
            raw_response (``dict``): Used for debugging/troubleshooting purposes
                    will be shown only if the command executed with ``raw-response=true``

    :rtype: ``Tuple[str, dict, dict]``
    """

    alert_id = args.get('alert_id', None)
    if not alert_id:
        raise ValueError('alert_id not specified')

    alert = client.get_alert(alert_id=alert_id)

    # INTEGRATION DEVELOPER TIP
    # We want to convert the "created" time from timestamp(s) to ISO8601 as
    # Cortex XSOAR customers and integrations use this format by default
    if 'created' in alert:
        created_time_ms = int(alert.get('created', '0')) * 1000
        alert['created'] = timestamp_to_datestring(created_time_ms)

    # tabletoMarkdown() is defined is CommonServerPython.py and is used very
    # often to convert lists and dicts into a human readable format in markdown
    readable_output = tableToMarkdown(f'HelloWorld Alert {alert_id}', alert)
    outputs = {
        'HelloWorld.Alert(val.alert_id == obj.alert_id)': alert
    }

    return (
        readable_output,
        outputs,
        alert
    )


def update_alert_status_command(client: Client, args: Dict[str, Any]) -> Tuple[str, dict, dict]:
    """helloworld-update-alert-status command: Changes the status of an alert

    Changes the status of a HelloWorld alert and returns the updated alert info

    :type client: ``Client``
    :param Client: HelloWorld client to use

    :type args: ``Dict[str, Any]``
    :param args:
        all command arguments, usually passed from ``demisto.args()``.
        ``args['alert_id']`` alert ID to update
        ``args['status']`` new status, either ACTIVE or CLOSED

    :return:
        A tuple containing three elements that is then passed to ``return_outputs``:
            readable_output (``str``): This will be presented in the war room
                    should be in markdown syntax - human readable
            outputs (``dict``): Dictionary/JSON - saved in the incident context in order
                    to be used as inputs for other tasks in the playbook
            raw_response (``dict``): Used for debugging/troubleshooting purposes
                    will be shown only if the command executed with ``raw-response=true``

    :rtype: ``Tuple[str, dict, dict]``
    """

    alert_id = args.get('alert_id', None)
    if not alert_id:
        raise ValueError('alert_id not specified')

    status = args.get('status', None)
    if status not in ('ACTIVE', 'CLOSED'):
        raise ValueError('status must be either ACTIVE or CLOSED')

    alert = client.update_alert_status(alert_id, status)

    # INTEGRATION DEVELOPER TIP
    # We want to convert the "updated" time from timestamp(s) to ISO8601 as
    # Cortex XSOAR customers and integrations use this format by default
    if 'updated' in alert:
        updated_time_ms = int(alert.get('updated', '0')) * 1000
        alert['updated'] = timestamp_to_datestring(updated_time_ms)

    # tabletoMarkdown() is defined is CommonServerPython.py and is used very
    # often to convert lists and dicts into a human readable format in markdown
    readable_output = tableToMarkdown(f'HelloWorld Alert {alert_id}', alert)
    outputs = {
        'HelloWorld.Alert(val.alert_id == obj.alert_id)': alert
    }

    return (
        readable_output,
        outputs,
        alert
    )


def scan_start_command(client: Client, args: Dict[str, Any]) -> Tuple[str, dict, dict]:
    """helloworld-start-scan command: Starts a HelloWorld scan

    :type client: ``Client``
    :param Client: HelloWorld client to use

    :type args: ``Dict[str, Any]``
    :param args:
        all command arguments, usually passed from ``demisto.args()``.
        ``args['hostname']`` hostname to run the scan on

    :return:
        A tuple containing three elements that is then passed to ``return_outputs``:
            readable_output (``str``): This will be presented in the war room
                    should be in markdown syntax - human readable
            outputs (``dict``): Dictionary/JSON - saved in the incident context in order
                    to be used as inputs for other tasks in the playbook
            raw_response (``dict``): Used for debugging/troubleshooting purposes
                    will be shown only if the command executed with ``raw-response=true``

    :rtype: ``Tuple[str, dict, dict]``
    """

    hostname = args.get('hostname', None)
    if not hostname:
        raise ValueError('hostname not specified')

    scan = client.scan_start(hostname=hostname)

    # INTEGRATION DEVELOPER TIP
    # The API doesn't return the hostname of the scan it was called against,
    # which is the input. It could be useful to have that information in the
    # XSOAR context, so we are adding it manually here, based on the command
    # input argument.
    scan['hostname'] = hostname

    scan_id = scan.get('scan_id')

    readable_output = f'Started scan {scan_id}'
    outputs = {
        'HelloWorld.Scan(val.scan_id == obj.scan_id)': scan
    }
    return (
        readable_output,
        outputs,
        scan
    )


def scan_status_command(client: Client, args: Dict[str, Any]) -> Tuple[str, dict, Any]:
    """helloworld-scan-status command: Returns status for HelloWorld scans

    :type client: ``Client``
    :param Client: HelloWorld client to use

    :type args: ``Dict[str, Any]``
    :param args:
        all command arguments, usually passed from ``demisto.args()``.
        ``args['scan_id']`` list of scan IDs or single scan ID

    :return:
        A tuple containing three elements that is then passed to ``return_outputs``:
            readable_output (``str``): This will be presented in the war room
                    should be in markdown syntax - human readable
            outputs (``dict``): Dictionary/JSON - saved in the incident context in order
                    to be used as inputs for other tasks in the playbook
            raw_response (``Any``): Used for debugging/troubleshooting purposes
                    will be shown only if the command executed with ``raw-response=true``

    :rtype: ``Tuple[str, dict, Any]``
    """

    scan_id_list = argToList(args.get('scan_id', []))
    if len(scan_id_list) == 0:
        raise ValueError('scan_id(s) not specified')

    scan_list: List[Dict[str, Any]] = []
    for scan_id in scan_id_list:
        scan = client.scan_status(scan_id=scan_id)
        scan_list.append(scan)

    readable_output = tableToMarkdown('Scan status', scan_list)
    outputs = {
        'HelloWorld.Scan(val.scan_id == obj.scan_id)': scan_list
    }

    return (
        readable_output,
        outputs,
        scan_list
    )


def scan_results_command(client: Client, args: Dict[str, Any]) -> None:
    """helloworld-scan-results command: Returns results for a HelloWorld scan

    :type client: ``Client``
    :param Client: HelloWorld client to use

    :type args: ``Dict[str, Any]``
    :param args:
        all command arguments, usually passed from ``demisto.args()``.
        ``args['scan_id']`` scan ID to retrieve results
        ``args['format']`` format of the results. Options are 'file' or 'json'

    :return: ``None``, as it calls ``return_outputs()`` or `demisto.results()`` directly
    :rtype:
    """

    scan_id = args.get('scan_id', None)
    if not scan_id:
        raise ValueError('scan_id not specified')

    scan_format = args.get('format', 'file')

    # INTEGRATION DEVELOPER TIP
    # This function supports returning data in multiple formats, either in a json
    # format that is then mapped to a table, or as a file attachment.
    # In this case, if the format is "file", the return value is different and
    # uses ``demisto.results()`` and ``fileResult()`` instead of
    # ``return_outputs()``. Always use ``return_outputs()`` when possible but,
    # if you need to return anything special like a file, you can use this
    # format.

    results = client.scan_results(scan_id=scan_id)
    if scan_format == 'file':
        demisto.results(
            fileResult(
                filename=f'{scan_id}.json',
                data=json.dumps(results, indent=4),
                file_type=entryTypes['entryInfoFile']
            )
        )
    elif scan_format == 'json':
        # This scan returns CVE information. CVE is also part of the XSOAR
        # context standard, so we must extract CVE IDs and return them also.
        # See: https://xsoar.pan.dev/docs/integrations/context-standards#cve
        cves: List[str] = []
        entities = results.get('entities', [])
        for e in entities:
            if 'vulns' in e.keys() and isinstance(e['vulns'], list):
                cves.extend(e['vulns'])

        markdown = tableToMarkdown(f'Scan {scan_id} results', entities)
        return_outputs(
            readable_output=markdown,
            outputs={
                'HelloWorld.Scan(val.scan_id == obj.scan_id)': results,
                'CVE(val.ID == obj.ID).ID': list(set(cves))  # make the output unique
            },
            raw_response=results
        )


''' MAIN FUNCTION '''


def main() -> None:
    """main function, parses params and runs command functions

    :return:
    :rtype:
    """

    api_key = demisto.params().get('apikey')

    # get the service API url
    base_url = urljoin(demisto.params()['url'], '/api/v1')

    # if your Client class inherits from BaseClient, SSL verification is
    # handled out of the box by it, just pass ``verify_certificate`` to
    # the Client constructor
    verify_certificate = not demisto.params().get('insecure', False)

    # How much time before the first fetch to retrieve incidents
    first_fetch_time = arg_to_timestamp(
        arg=demisto.params().get('first_fetch', '3 days'),
        arg_name='First fetch time',
        required=True
    )
    # Using assert as a type guard (since first_fetch_time is always an int when required=True)
    assert isinstance(first_fetch_time, int)

    # if your Client class inherits from BaseClient, system proxy is handled
    # out of the box by it, just pass ``proxy`` to the Client constructor
    proxy = demisto.params().get('proxy', False)

    # INTEGRATION DEVELOPER TIP
    # You can use functions such as ``demisto.debug()``, ``demisto.info()``,
    # etc. to print information in the XSOAR server log. You can set the log
    # level on the server configuration
    # See: https://xsoar.pan.dev/docs/integrations/code-conventions#logging

    demisto.debug(f'Command being called is {demisto.command()}')
    try:
        headers = {
            'Authorization': f'Bearer {api_key}'
        }
        client = Client(
            base_url=base_url,
            verify=verify_certificate,
            headers=headers,
            proxy=proxy)

        if demisto.command() == 'test-module':
            # This is the call made when pressing the integration Test button.
            result = test_module(client, first_fetch_time)
            demisto.results(result)

        elif demisto.command() == 'fetch-incidents':
            # Set and define the fetch incidents command to run after activated via integration settings.
            alert_status = demisto.params().get('alert_status', None)
            alert_type = demisto.params().get('alert_type', None)
            min_severity = demisto.params().get('min_severity', None)

            # Convert the argument to an int using helper function or set to MAX_INCIDENTS_TO_FETCH
            max_results = arg_to_int(
                arg=demisto.params().get('max_fetch'),
                arg_name='max_fetch',
                required=False
            )
            if not max_results or max_results > MAX_INCIDENTS_TO_FETCH:
                max_results = MAX_INCIDENTS_TO_FETCH

            next_run, incidents = fetch_incidents(
                client=client,
                max_results=max_results,
                last_run=demisto.getLastRun(),  # getLastRun() gets the last run dict
                first_fetch_time=first_fetch_time,
                alert_status=alert_status,
                min_severity=min_severity,
                alert_type=alert_type
            )

            # saves next_run for the time fetch-incidents is invoked
            demisto.setLastRun(next_run)
            # fetch-incidents calls ``demisto.incidents()`` to provide the list
            # of incidents to crate
            demisto.incidents(incidents)

        elif demisto.command() == 'ip':
            default_threshold_ip = int(demisto.params().get('threshold_ip', '65'))
            return_outputs(*ip_reputation_command(client, demisto.args(), default_threshold_ip))

        elif demisto.command() == 'domain':
            default_threshold_domain = int(demisto.params().get('threshold_domain', '65'))
            return_outputs(*domain_reputation_command(client, demisto.args(), default_threshold_domain))

        elif demisto.command() == 'helloworld-say-hello':
            return_outputs(*say_hello_command(client, demisto.args()))

        elif demisto.command() == 'helloworld-search-alerts':
            return_outputs(*search_alerts_command(client, demisto.args()))

        elif demisto.command() == 'helloworld-get-alert':
            return_outputs(*get_alert_command(client, demisto.args()))

        elif demisto.command() == 'helloworld-update-alert-status':
            return_outputs(*update_alert_status_command(client, demisto.args()))

        elif demisto.command() == 'helloworld-scan-start':
            return_outputs(*scan_start_command(client, demisto.args()))

        elif demisto.command() == 'helloworld-scan-status':
            return_outputs(*scan_status_command(client, demisto.args()))

        elif demisto.command() == 'helloworld-scan-results':
            scan_results_command(client, demisto.args())

    # Log exceptions and return errors
    except Exception as e:
        demisto.error(traceback.format_exc())  # print the traceback
        return_error(f'Failed to execute {demisto.command()} command.\nError:\n{str(e)}')


''' ENTRY POINT '''


if __name__ in ('__main__', '__builtin__', 'builtins'):
    main()<|MERGE_RESOLUTION|>--- conflicted
+++ resolved
@@ -57,11 +57,7 @@
 Info on GenericPolling: https://xsoar.pan.dev/docs/playbooks/generic-polling
 
 Please check the HelloWorld Design Document referenced above for details about
-<<<<<<< HEAD
-the raw API responsens as well as the design details for this integration.
-=======
 the raw API responses as well as the design details for this integration.
->>>>>>> f1a2d0c7
 
 This integration also has a ``say-hello`` command for backward compatibility,
 that doesn't connect to an API and just returns a ``Hello {name}`` string,
