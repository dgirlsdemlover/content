## [Unreleased]
<<<<<<< HEAD


## [20.4.0] - 2020-04-14
-
=======
Added the *file* argument to the ***file*** command.

## [19.11.1] - 2019-11-19
>>>>>>> b1626aff
Improved handling of error messages.


## [19.10.2] - 2019-10-29
#### New Integration
Real-time threat intelligence from a crowdsourced network of security experts and antivirus companies.<|MERGE_RESOLUTION|>--- conflicted
+++ resolved
@@ -1,16 +1,8 @@
 ## [Unreleased]
-<<<<<<< HEAD
-
-
-## [20.4.0] - 2020-04-14
--
-=======
 Added the *file* argument to the ***file*** command.
 
 ## [19.11.1] - 2019-11-19
->>>>>>> b1626aff
 Improved handling of error messages.
-
 
 ## [19.10.2] - 2019-10-29
 #### New Integration
