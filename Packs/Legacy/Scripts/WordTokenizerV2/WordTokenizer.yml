args:
- auto: PREDEFINED
  default: false
  defaultValue: 'yes'
  description: Clean html from text value?
  isArray: false
  name: cleanHtml
  predefined:
  - 'yes'
  - 'no'
  required: false
  secret: false
- auto: PREDEFINED
  default: false
  defaultValue: 'yes'
  description: Remove line breaks?
  isArray: false
  name: removeLineBreaks
  predefined:
  - 'yes'
  - 'no'
  required: false
  secret: false
- default: false
  defaultValue: utf-8
  description: Text encoding
  isArray: false
  name: encoding
  required: false
  secret: false
- default: false
  description: If non-empty hash the words with this seed.
  isArray: false
  name: hashWordWithSeed
  required: false
  secret: false
- auto: PREDEFINED
  default: false
  defaultValue: 'no'
  description: Remove non-english words
  isArray: false
  name: removeNonEnglishWords
  predefined:
  - 'yes'
  - 'no'
  required: false
  secret: false
- auto: PREDEFINED
  default: false
  defaultValue: 'yes'
  description: Remove english stop words ("the", "a", "an", etc)
  isArray: false
  name: removeStopWords
  predefined:
  - 'yes'
  - 'no'
  required: false
  secret: false
- auto: PREDEFINED
  default: false
  defaultValue: 'yes'
  description: Remove punctuation
  isArray: false
  name: removePunctuation
  predefined:
  - 'yes'
  - 'no'
  required: false
  secret: false
- auto: PREDEFINED
  default: false
  defaultValue: 'yes'
  description: Replace emails with magic
  isArray: false
  name: replaceEmails
  predefined:
  - 'yes'
  - 'no'
  required: false
  secret: false
- auto: PREDEFINED
  default: false
  defaultValue: 'yes'
  description: Replace urls with magic
  isArray: false
  name: replaceUrls
  predefined:
  - 'yes'
  - 'no'
  required: false
  secret: false
- auto: PREDEFINED
  default: false
  defaultValue: 'yes'
  description: Replace numbers with magic
  isArray: false
  name: replaceNumbers
  predefined:
  - 'yes'
  - 'no'
  required: false
  secret: false
- auto: PREDEFINED
  default: false
  defaultValue: 'no'
  description: Remove non-alphabetic words
  isArray: false
  name: removeNonAlphaWords
  predefined:
  - 'yes'
  - 'no'
  required: false
  secret: false
- auto: PREDEFINED
  default: false
  defaultValue: 'yes'
  description: 'Use lemmatization. you can read more about lemma here: https://en.wikipedia.org/wiki/Lemmatisation'
  isArray: false
  name: useLemmatization
  predefined:
  - 'yes'
  - 'no'
  required: false
  secret: false
- default: false
  description: The text value
  isArray: false
  name: value
  required: true
  secret: false
- auto: PREDEFINED
  default: false
  defaultValue: 'no'
  description: Is the input text value is json encoded?
  isArray: false
  name: isValueJson
  predefined:
  - 'yes'
  - 'no'
  required: false
  secret: false
- auto: PREDEFINED
  default: false
  defaultValue: English
  description: The language of the input text
  isArray: false
  name: language
  predefined:
  - English
  - German
  - French
  - Spanish
  - Portuguese
  - Italian
  - Dutch
  - Other
  required: false
  secret: false
- auto: PREDEFINED
  default: false
  defaultValue: tokenizer
  description: Tokenization method for text. Need to be chosen only in case language
    set as "Other".
  isArray: false
  name: tokenizationMethod
  predefined:
  - tokenizer
  - byWords
  - byLetters
  required: false
  secret: false
comment: Tokenize the words in a input text.
commonfields:
  id: WordTokenizerNLP
  version: -1
enabled: true
name: WordTokenizerNLP
outputs:
- contextPath: WordTokenizeOutput
  description: Output text
  type: Unknown
script: '-'
subtype: python3
system: false
tags:
- phishing
- ml
timeout: 60µs
type: python
<<<<<<< HEAD
dockerimage: demisto/dl:1.7
=======
subtype: python2
dockerimage: demisto/dl:1.2
>>>>>>> 0b3ee165
runas: DBotWeakRole
runonce: true
tests:
- No test<|MERGE_RESOLUTION|>--- conflicted
+++ resolved
@@ -187,12 +187,7 @@
 - ml
 timeout: 60µs
 type: python
-<<<<<<< HEAD
-dockerimage: demisto/dl:1.7
-=======
-subtype: python2
 dockerimage: demisto/dl:1.2
->>>>>>> 0b3ee165
 runas: DBotWeakRole
 runonce: true
 tests:
