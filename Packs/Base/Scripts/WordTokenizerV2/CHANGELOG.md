--- conflicted
+++ resolved
@@ -1,10 +1,6 @@
 ## [Unreleased]
-<<<<<<< HEAD
+Added the *language* and *tokenizer* arguments, which enable you to preprocess text in additional languages.
 
 
 ## [20.5.0] - 2020-05-12
--
-- 
-=======
-Added the *language* and *tokenizer* arguments, which enable you to preprocess text in additional languages.
->>>>>>> 28a7f48b
+- 