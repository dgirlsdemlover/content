--- conflicted
+++ resolved
@@ -1760,7 +1760,6 @@
         return True
 
 
-<<<<<<< HEAD
 class Common(object):
     class Indicator(object):
         """
@@ -2480,10 +2479,7 @@
 
 
 # deprecated
-def return_outputs(readable_output, outputs=None, raw_response=None, timeline=None):
-=======
 def return_outputs(readable_output, outputs=None, raw_response=None, timeline=None, ignore_auto_extract=False):
->>>>>>> 7b39aec7
     """
     DEPRECATED: use return_results() instead
 
@@ -3446,10 +3442,7 @@
         yield current_batch
         current_batch = not_batched[:batch_size]
         not_batched = not_batched[batch_size:]
-<<<<<<< HEAD
 
 
 class DemistoException(Exception):
-    pass
-=======
->>>>>>> 7b39aec7
+    pass