# -*- coding: utf-8 -*-
import demistomock as demisto
import copy
import json
import re
import os
import sys
import requests
from pytest import raises, mark
import pytest

from CommonServerPython import xml2json, json2xml, entryTypes, formats, tableToMarkdown, underscoreToCamelCase, \
    flattenCell, date_to_timestamp, datetime, camelize, pascalToSpace, argToList, \
    remove_nulls_from_dictionary, is_error, get_error, hash_djb2, fileResult, is_ip_valid, get_demisto_version, \
    IntegrationLogger, parse_date_string, IS_PY3, DebugLogger, b64_encode, parse_date_range, return_outputs, \
    argToBoolean, ipv4Regex, ipv4cidrRegex, ipv6cidrRegex, ipv6Regex, batch, FeedIndicatorType, \
    encode_string_results, safe_load_json, remove_empty_elements, aws_table_to_markdown

try:
    from StringIO import StringIO
except ImportError:
    # Python 3
    from io import StringIO  # noqa

INFO = {'b': 1,
        'a': {
            'safd': 3,
            'b': [
                {'c': {'d': 432}, 'd': 2},
                {'c': {'f': 1}},
                {'b': 1234},
                {'c': {'d': 4567}},
                {'c': {'d': 11}},
                {'c': {'d': u'asdf'}}],
            'c': {'d': 10},
        }
        }


def test_xml():
    import json

    xml = b"<work><employee><id>100</id><name>foo</name></employee><employee><id>200</id><name>goo</name>" \
          b"</employee></work>"
    jsonExpected = '{"work": {"employee": [{"id": "100", "name": "foo"}, {"id": "200", "name": "goo"}]}}'

    jsonActual = xml2json(xml)
    assert jsonActual == jsonExpected, "expected\n" + jsonExpected + "\n to equal \n" + jsonActual

    jsonDict = json.loads(jsonActual)
    assert jsonDict['work']['employee'][0]['id'] == "100", 'id of first employee must be 100'
    assert jsonDict['work']['employee'][1]['name'] == "goo", 'name of second employee must be goo'

    xmlActual = json2xml(jsonActual)
    assert xmlActual == xml, "expected:\n{}\nto equal:\n{}".format(xml, xmlActual)


def toEntry(table):
    return {

        'Type': entryTypes['note'],
        'Contents': table,
        'ContentsFormat': formats['table'],
        'ReadableContentsFormat': formats['markdown'],
        'HumanReadable': table
    }


DATA = [
    {
        'header_1': 'a1',
        'header_2': 'b1',
        'header_3': 'c1'
    },
    {
        'header_1': 'a2',
        'header_2': 'b2',
        'header_3': 'c2'
    },
    {
        'header_1': 'a3',
        'header_2': 'b3',
        'header_3': 'c3'
    },
]


def test_tbl_to_md_only_data():
    # sanity
    table = tableToMarkdown('tableToMarkdown test', DATA)
    expected_table = '''### tableToMarkdown test
|header_1|header_2|header_3|
|---|---|---|
| a1 | b1 | c1 |
| a2 | b2 | c2 |
| a3 | b3 | c3 |
'''
    assert table == expected_table


def test_tbl_to_md_header_transform_underscoreToCamelCase():
    # header transform
    table = tableToMarkdown('tableToMarkdown test with headerTransform', DATA,
                            headerTransform=underscoreToCamelCase)
    expected_table = '''### tableToMarkdown test with headerTransform
|Header1|Header2|Header3|
|---|---|---|
| a1 | b1 | c1 |
| a2 | b2 | c2 |
| a3 | b3 | c3 |
'''
    assert table == expected_table


def test_tbl_to_md_multiline():
    # escaping characters: multiline + md-chars
    data = copy.deepcopy(DATA)
    for i, d in enumerate(data):
        d['header_2'] = 'b%d.1\nb%d.2' % (i + 1, i + 1,)
        d['header_3'] = 'c%d|1' % (i + 1,)

    table = tableToMarkdown('tableToMarkdown test with multiline', data)
    expected_table = '''### tableToMarkdown test with multiline
|header_1|header_2|header_3|
|---|---|---|
| a1 | b1.1<br>b1.2 | c1\|1 |
| a2 | b2.1<br>b2.2 | c2\|1 |
| a3 | b3.1<br>b3.2 | c3\|1 |
'''
    assert table == expected_table


def test_tbl_to_md_url():
    # url + empty data
    data = copy.deepcopy(DATA)
    for i, d in enumerate(data):
        d['header_3'] = '[url](https:\\demisto.com)'
        d['header_2'] = None
    table_url_missing_info = tableToMarkdown('tableToMarkdown test with url and missing info', data)
    expected_table_url_missing_info = '''### tableToMarkdown test with url and missing info
|header_1|header_2|header_3|
|---|---|---|
| a1 |  | [url](https:\\demisto.com) |
| a2 |  | [url](https:\\demisto.com) |
| a3 |  | [url](https:\\demisto.com) |
'''
    assert table_url_missing_info == expected_table_url_missing_info


def test_tbl_to_md_single_column():
    # single column table
    table_single_column = tableToMarkdown('tableToMarkdown test with single column', DATA, ['header_1'])
    expected_table_single_column = '''### tableToMarkdown test with single column
|header_1|
|---|
| a1 |
| a2 |
| a3 |
'''
    assert table_single_column == expected_table_single_column


def test_is_ip_valid():
    valid_ip_v6 = "FE80:0000:0000:0000:0202:B3FF:FE1E:8329"
    valid_ip_v6_b = "FE80::0202:B3FF:FE1E:8329"
    invalid_ip_v6 = "KKKK:0000:0000:0000:0202:B3FF:FE1E:8329"
    valid_ip_v4 = "10.10.10.10"
    invalid_ip_v4 = "10.10.10.9999"
    invalid_not_ip_with_ip_structure = "1.1.1.1.1.1.1.1.1.1.1.1.1.1.1"
    not_ip = "Demisto"
    assert not is_ip_valid(valid_ip_v6)
    assert is_ip_valid(valid_ip_v6, True)
    assert is_ip_valid(valid_ip_v6_b, True)
    assert not is_ip_valid(invalid_ip_v6, True)
    assert not is_ip_valid(not_ip, True)
    assert is_ip_valid(valid_ip_v4)
    assert not is_ip_valid(invalid_ip_v4)
    assert not is_ip_valid(invalid_not_ip_with_ip_structure)


def test_tbl_to_md_list_values():
    # list values
    data = copy.deepcopy(DATA)
    for i, d in enumerate(data):
        d['header_3'] = [i + 1, 'second item']
        d['header_2'] = 'hi'

    table_list_field = tableToMarkdown('tableToMarkdown test with list field', data)
    expected_table_list_field = '''### tableToMarkdown test with list field
|header_1|header_2|header_3|
|---|---|---|
| a1 | hi | 1,<br>second item |
| a2 | hi | 2,<br>second item |
| a3 | hi | 3,<br>second item |
'''
    assert table_list_field == expected_table_list_field


def test_tbl_to_md_empty_fields():
    # all fields are empty
    data = [
        {
            'a': None,
            'b': None,
            'c': None,
        } for _ in range(3)
    ]
    table_all_none = tableToMarkdown('tableToMarkdown test with all none fields', data)
    expected_table_all_none = '''### tableToMarkdown test with all none fields
|a|b|c|
|---|---|---|
|  |  |  |
|  |  |  |
|  |  |  |
'''
    assert table_all_none == expected_table_all_none

    # all fields are empty - removed
    table_all_none2 = tableToMarkdown('tableToMarkdown test with all none fields2', data, removeNull=True)
    expected_table_all_none2 = '''### tableToMarkdown test with all none fields2
**No entries.**
'''
    assert table_all_none2 == expected_table_all_none2


def test_tbl_to_md_header_not_on_first_object():
    # header not on first object
    data = copy.deepcopy(DATA)
    data[1]['extra_header'] = 'sample'
    table_extra_header = tableToMarkdown('tableToMarkdown test with extra header', data,
                                         headers=['header_1', 'header_2', 'extra_header'])
    expected_table_extra_header = '''### tableToMarkdown test with extra header
|header_1|header_2|extra_header|
|---|---|---|
| a1 | b1 |  |
| a2 | b2 | sample |
| a3 | b3 |  |
'''
    assert table_extra_header == expected_table_extra_header


def test_tbl_to_md_no_header():
    # no header
    table_no_headers = tableToMarkdown('tableToMarkdown test with no headers', DATA,
                                       headers=['no', 'header', 'found'], removeNull=True)
    expected_table_no_headers = '''### tableToMarkdown test with no headers
**No entries.**
'''
    assert table_no_headers == expected_table_no_headers


def test_tbl_to_md_dict_value():
    # dict value
    data = copy.deepcopy(DATA)
    data[1]['extra_header'] = {'sample': 'qwerty', 'sample2': 'asdf'}
    table_dict_record = tableToMarkdown('tableToMarkdown test with dict record', data,
                                        headers=['header_1', 'header_2', 'extra_header'])
    expected_dict_record = '''### tableToMarkdown test with dict record
|header_1|header_2|extra_header|
|---|---|---|
| a1 | b1 |  |
| a2 | b2 | sample: qwerty<br>sample2: asdf |
| a3 | b3 |  |
'''
    assert table_dict_record == expected_dict_record


def test_tbl_to_md_string_header():
    # string header (instead of list)
    table_string_header = tableToMarkdown('tableToMarkdown string header', DATA, 'header_1')
    expected_string_header_tbl = '''### tableToMarkdown string header
|header_1|
|---|
| a1 |
| a2 |
| a3 |
'''
    assert table_string_header == expected_string_header_tbl


def test_tbl_to_md_list_of_strings_instead_of_dict():
    # list of string values instead of list of dict objects
    table_string_array = tableToMarkdown('tableToMarkdown test with string array', ['foo', 'bar', 'katz'], ['header_1'])
    expected_string_array_tbl = '''### tableToMarkdown test with string array
|header_1|
|---|
| foo |
| bar |
| katz |
'''
    assert table_string_array == expected_string_array_tbl


def test_tbl_to_md_list_of_strings_instead_of_dict_and_string_header():
    # combination: string header + string values list
    table_string_array_string_header = tableToMarkdown('tableToMarkdown test with string array and string header',
                                                       ['foo', 'bar', 'katz'], 'header_1')
    expected_string_array_string_header_tbl = '''### tableToMarkdown test with string array and string header
|header_1|
|---|
| foo |
| bar |
| katz |
'''
    assert table_string_array_string_header == expected_string_array_string_header_tbl


def test_tbl_to_md_dict_with_special_character():
    data = {
        'header_1': u'foo',
        'header_2': [u'\xe2.rtf']
    }
    table_with_character = tableToMarkdown('tableToMarkdown test with special character', data)
    expected_string_with_special_character = '''### tableToMarkdown test with special character
|header_1|header_2|
|---|---|
| foo | â.rtf |
'''
    assert table_with_character == expected_string_with_special_character


def test_tbl_to_md_header_with_special_character():
    data = {
        'header_1': u'foo'
    }
    table_with_character = tableToMarkdown('tableToMarkdown test with special character Ù', data)
    expected_string_with_special_character = '''### tableToMarkdown test with special character Ù
|header_1|
|---|
| foo |
'''
    assert table_with_character == expected_string_with_special_character


def test_flatten_cell():
    # sanity
    utf8_to_flatten = b'abcdefghijklmnopqrstuvwxyz1234567890!'.decode('utf8')
    flatten_text = flattenCell(utf8_to_flatten)
    expected_string = 'abcdefghijklmnopqrstuvwxyz1234567890!'

    assert flatten_text == expected_string

    # list of uft8 and string to flatten
    str_a = b'abcdefghijklmnopqrstuvwxyz1234567890!'
    utf8_b = str_a.decode('utf8')
    list_to_flatten = [str_a, utf8_b]
    flatten_text2 = flattenCell(list_to_flatten)
    expected_flatten_string = 'abcdefghijklmnopqrstuvwxyz1234567890!,\nabcdefghijklmnopqrstuvwxyz1234567890!'

    assert flatten_text2 == expected_flatten_string

    # special character test
    special_char = u'会'
    list_of_special = [special_char, special_char]

    flattenCell(list_of_special)
    flattenCell(special_char)

    # dictionary test
    dict_to_flatten = {'first': u'会'}
    expected_flatten_dict = u'{\n    "first": "\u4f1a"\n}'
    assert flattenCell(dict_to_flatten) == expected_flatten_dict


def test_hash_djb2():
    assert hash_djb2("test") == 2090756197, "Invalid value of hash_djb2"


def test_camelize():
    non_camalized = [{'chookity_bop': 'asdasd'}, {'ab_c': 'd e', 'fgh_ijk': 'lm', 'nop': 'qr_st'}]
    expected_output = [{'ChookityBop': 'asdasd'}, {'AbC': 'd e', 'Nop': 'qr_st', 'FghIjk': 'lm'}]
    assert camelize(non_camalized, '_') == expected_output

    non_camalized2 = {'ab_c': 'd e', 'fgh_ijk': 'lm', 'nop': 'qr_st'}
    expected_output2 = {'AbC': 'd e', 'Nop': 'qr_st', 'FghIjk': 'lm'}
    assert camelize(non_camalized2, '_') == expected_output2


# Note this test will fail when run locally (in pycharm/vscode) as it assumes the machine (docker image) has UTC timezone set
def test_date_to_timestamp():
    assert date_to_timestamp('2018-11-06T08:56:41') == 1541494601000
    assert date_to_timestamp(datetime.strptime('2018-11-06T08:56:41', "%Y-%m-%dT%H:%M:%S")) == 1541494601000


def test_pascalToSpace():
    use_cases = [
        ('Validate', 'Validate'),
        ('validate', 'Validate'),
        ('TCP', 'TCP'),
        ('eventType', 'Event Type'),
        ('eventID', 'Event ID'),
        ('eventId', 'Event Id'),
        ('IPAddress', 'IP Address'),
    ]
    for s, expected in use_cases:
        assert pascalToSpace(s) == expected, 'Error on {} != {}'.format(pascalToSpace(s), expected)


def test_safe_load_json():
    valid_json_str = '{"foo": "bar"}'
    expected_valid_json_result = {u'foo': u'bar'}
    assert expected_valid_json_result == safe_load_json(valid_json_str)


def test_remove_empty_elements():
    test_dict = {
        "foo": "bar",
        "baz": {},
        "empty": [],
        "nested_dict": {
            "empty_list": [],
            "hummus": "pita"
        },
        "nested_list": {
            "more_empty_list": []
        }
    }

    expected_result = {
        "foo": "bar",
        "nested_dict": {
            "hummus": "pita"
        }
    }
    assert expected_result == remove_empty_elements(test_dict)


def test_aws_table_to_markdown():
    header = "AWS DynamoDB DescribeBackup"
    raw_input = {
        'BackupDescription': {
            "Foo": "Bar",
            "Baz": "Bang",
            "TestKey": "TestValue"
        }
    }
    expected_output = '''### AWS DynamoDB DescribeBackup
|Baz|Foo|TestKey|
|---|---|---|
| Bang | Bar | TestValue |
'''

    assert expected_output == aws_table_to_markdown(raw_input, header)


def test_argToList():
    expected = ['a', 'b', 'c']
    test1 = ['a', 'b', 'c']
    test2 = 'a,b,c'
    test3 = '["a","b","c"]'
    test4 = 'a;b;c'

    results = [argToList(test1), argToList(test2), argToList(test2, ','), argToList(test3), argToList(test4, ';')]

    for result in results:
        assert expected == result, 'argToList test failed, {} is not equal to {}'.format(str(result), str(expected))


def test_remove_nulls():
    temp_dictionary = {"a": "b", "c": 4, "e": [], "f": {}, "g": None, "h": "", "i": [1], "k": ()}
    expected_dictionary = {"a": "b", "c": 4, "i": [1]}

    remove_nulls_from_dictionary(temp_dictionary)

    assert expected_dictionary == temp_dictionary, \
        "remove_nulls_from_dictionary test failed, {} is not equal to {}".format(str(temp_dictionary),
                                                                                 str(expected_dictionary))


def test_is_error_true():
    execute_command_results = [
        {
            "Type": entryTypes["error"],
            "ContentsFormat": formats["text"],
            "Contents": "this is error message"
        }
    ]
    assert is_error(execute_command_results)


def test_is_error_none():
    assert not is_error(None)


def test_is_error_single_entry():
    execute_command_results = {
        "Type": entryTypes["error"],
        "ContentsFormat": formats["text"],
        "Contents": "this is error message"
    }

    assert is_error(execute_command_results)


def test_is_error_false():
    execute_command_results = [
        {
            "Type": entryTypes["note"],
            "ContentsFormat": formats["text"],
            "Contents": "this is regular note"
        }
    ]
    assert not is_error(execute_command_results)


def test_not_error_entry():
    execute_command_results = "invalid command results as string"
    assert not is_error(execute_command_results)


def test_get_error():
    execute_command_results = [
        {
            "Type": entryTypes["error"],
            "ContentsFormat": formats["text"],
            "Contents": "this is error message"
        }
    ]
    error = get_error(execute_command_results)
    assert error == "this is error message"


def test_get_error_single_entry():
    execute_command_results = {
        "Type": entryTypes["error"],
        "ContentsFormat": formats["text"],
        "Contents": "this is error message"
    }

    error = get_error(execute_command_results)
    assert error == "this is error message"


def test_get_error_need_raise_error_on_non_error_input():
    execute_command_results = [
        {
            "Type": entryTypes["note"],
            "ContentsFormat": formats["text"],
            "Contents": "this is not an error"
        }
    ]
    try:
        get_error(execute_command_results)
    except ValueError as exception:
        assert "execute_command_result has no error entry. before using get_error use is_error" in str(exception)
        return

    assert False


@mark.parametrize('data,data_expected', [
    ("this is a test", b"this is a test"),
    (u"עברית", u"עברית".encode('utf-8')),
    (b"binary data\x15\x00", b"binary data\x15\x00"),
])  # noqa: E124
def test_fileResult(mocker, request, data, data_expected):
    mocker.patch.object(demisto, 'uniqueFile', return_value="test_file_result")
    mocker.patch.object(demisto, 'investigation', return_value={'id': '1'})
    file_name = "1_test_file_result"

    def cleanup():
        try:
            os.remove(file_name)
        except OSError:
            pass

    request.addfinalizer(cleanup)
    res = fileResult("test.txt", data)
    assert res['File'] == "test.txt"
    with open(file_name, 'rb') as f:
        assert f.read() == data_expected


# Error that always returns a unicode string to it's str representation
class SpecialErr(Exception):
    def __str__(self):
        return u"מיוחד"


def test_logger():
    from CommonServerPython import LOG
    LOG(u'€')
    LOG(Exception(u'€'))
    LOG(SpecialErr(12))


def test_logger_write(mocker):
    mocker.patch.object(demisto, 'params', return_value={
        'credentials': {'password': 'my_password'},
    })
    mocker.patch.object(demisto, 'info')
    ilog = IntegrationLogger()
    ilog.write("This is a test with my_password")
    ilog.print_log()
    # assert that the print doesn't contain my_password
    # call_args is tuple (args list, kwargs). we only need the args
    args = demisto.info.call_args[0]
    assert 'This is a test' in args[0]
    assert 'my_password' not in args[0]
    assert '<XX_REPLACED>' in args[0]


def test_logger_init_key_name(mocker):
    mocker.patch.object(demisto, 'params', return_value={
        'key': {'password': 'my_password'},
        'secret': 'my_secret'
    })
    mocker.patch.object(demisto, 'info')
    ilog = IntegrationLogger()
    ilog.write("This is a test with my_password and my_secret")
    ilog.print_log()
    # assert that the print doesn't contain my_password
    # call_args is tuple (args list, kwargs). we only need the args
    args = demisto.info.call_args[0]
    assert 'This is a test' in args[0]
    assert 'my_password' not in args[0]
    assert 'my_secret' not in args[0]
    assert '<XX_REPLACED>' in args[0]


def test_logger_replace_strs(mocker):
    mocker.patch.object(demisto, 'params', return_value={
        'apikey': 'my_apikey',
    })
    ilog = IntegrationLogger()
    ilog.add_replace_strs('special_str', '')  # also check that empty string is not added by mistake
    ilog('my_apikey is special_str and b64: ' + b64_encode('my_apikey'))
    assert ('' not in ilog.replace_strs)
    assert ilog.messages[0] == '<XX_REPLACED> is <XX_REPLACED> and b64: <XX_REPLACED>'


def test_is_mac_address():
    from CommonServerPython import is_mac_address

    mac_address_false = 'AA:BB:CC:00:11'
    mac_address_true = 'AA:BB:CC:00:11:22'

    assert (is_mac_address(mac_address_false) is False)
    assert (is_mac_address(mac_address_true))


def test_return_error_command(mocker):
    from CommonServerPython import return_error
    err_msg = "Testing unicode Ё"
    outputs = {'output': 'error'}
    expected_error = {
        'Type': entryTypes['error'],
        'ContentsFormat': formats['text'],
        'Contents': err_msg,
        "EntryContext": outputs
    }

    # Test command that is not fetch-incidents
    mocker.patch.object(demisto, 'command', return_value="test-command")
    mocker.patch.object(sys, 'exit')
    mocker.spy(demisto, 'results')
    return_error(err_msg, '', outputs)
    assert str(demisto.results.call_args) == "call({})".format(expected_error)


def test_return_error_fetch_incidents(mocker):
    from CommonServerPython import return_error
    err_msg = "Testing unicode Ё"

    # Test fetch-incidents
    mocker.patch.object(demisto, 'command', return_value="fetch-incidents")
    returned_error = False
    try:
        return_error(err_msg)
    except Exception as e:
        returned_error = True
        assert str(e) == err_msg
    assert returned_error


def test_return_error_fetch_indicators(mocker):
    from CommonServerPython import return_error
    err_msg = "Testing unicode Ё"

    # Test fetch-indicators
    mocker.patch.object(demisto, 'command', return_value="fetch-indicators")
    returned_error = False
    try:
        return_error(err_msg)
    except Exception as e:
        returned_error = True
        assert str(e) == err_msg
    assert returned_error


def test_return_error_long_running_execution(mocker):
    from CommonServerPython import return_error
    err_msg = "Testing unicode Ё"

    # Test long-running-execution
    mocker.patch.object(demisto, 'command', return_value="long-running-execution")
    returned_error = False
    try:
        return_error(err_msg)
    except Exception as e:
        returned_error = True
        assert str(e) == err_msg
    assert returned_error


def test_return_error_script(mocker, monkeypatch):
    from CommonServerPython import return_error
    mocker.patch.object(sys, 'exit')
    mocker.spy(demisto, 'results')
    monkeypatch.delattr(demisto, 'command')
    err_msg = "Testing unicode Ё"
    outputs = {'output': 'error'}
    expected_error = {
        'Type': entryTypes['error'],
        'ContentsFormat': formats['text'],
        'Contents': err_msg,
        "EntryContext": outputs
    }

    assert not hasattr(demisto, 'command')
    return_error(err_msg, '', outputs)
    assert str(demisto.results.call_args) == "call({})".format(expected_error)


def test_exception_in_return_error(mocker):
    from CommonServerPython import return_error, IntegrationLogger

    expected = {'EntryContext': None, 'Type': 4, 'ContentsFormat': 'text', 'Contents': 'Message'}
    mocker.patch.object(demisto, 'results')
    mocker.patch.object(IntegrationLogger, '__call__')
    with raises(SystemExit, match='0'):
        return_error("Message", error=ValueError("Error!"))
    results = demisto.results.call_args[0][0]
    assert expected == results
    # IntegrationLogger = LOG (2 times if exception supplied)
    assert IntegrationLogger.__call__.call_count == 2


def test_get_demisto_version(mocker):
    # verify expected server version and build returned in case Demisto class has attribute demistoVersion
    mocker.patch.object(
        demisto,
        'demistoVersion',
        return_value={
            'version': '5.0.0',
            'buildNumber': '50000'
        }
    )
    assert get_demisto_version() == {
        'version': '5.0.0',
        'buildNumber': '50000'
    }


def test_assign_params():
    from CommonServerPython import assign_params
    res = assign_params(a='1', b=True, c=None, d='')
    assert res == {'a': '1', 'b': True}


class TestBuildDBotEntry(object):
    def test_build_dbot_entry(self):
        from CommonServerPython import build_dbot_entry
        res = build_dbot_entry('user@example.com', 'Email', 'Vendor', 1)
        assert res == {'DBotScore': {'Indicator': 'user@example.com', 'Type': 'email', 'Vendor': 'Vendor', 'Score': 1}}

    def test_build_dbot_entry_no_malicious(self):
        from CommonServerPython import build_dbot_entry
        res = build_dbot_entry('user@example.com', 'Email', 'Vendor', 3, build_malicious=False)
        assert res == {'DBotScore': {'Indicator': 'user@example.com', 'Type': 'email', 'Vendor': 'Vendor', 'Score': 3}}

    def test_build_dbot_entry_malicious(self):
        from CommonServerPython import build_dbot_entry, outputPaths
        res = build_dbot_entry('user@example.com', 'Email', 'Vendor', 3, 'Malicious email')

        assert res == {
            "DBotScore": {
                "Vendor": "Vendor",
                "Indicator": "user@example.com",
                "Score": 3,
                "Type": "email"
            },
            outputPaths['email']: {
                "Malicious": {
                    "Vendor": "Vendor",
                    "Description": "Malicious email"
                },
                "Address": "user@example.com"
            }
        }

    def test_build_malicious_dbot_entry_file(self):
        from CommonServerPython import build_malicious_dbot_entry, outputPaths
        res = build_malicious_dbot_entry('md5hash', 'MD5', 'Vendor', 'Google DNS')
        assert res == {
            outputPaths['file']:
                {"Malicious": {"Vendor": "Vendor", "Description": "Google DNS"}, "MD5": "md5hash"}}

    def test_build_malicious_dbot_entry(self):
        from CommonServerPython import build_malicious_dbot_entry, outputPaths
        res = build_malicious_dbot_entry('8.8.8.8', 'ip', 'Vendor', 'Google DNS')
        assert res == {outputPaths['ip']: {
            'Address': '8.8.8.8', 'Malicious': {'Vendor': 'Vendor', 'Description': 'Google DNS'}}}

    def test_build_malicious_dbot_entry_wrong_indicator_type(self):
        from CommonServerPython import build_malicious_dbot_entry, DemistoException
        with raises(DemistoException, match='Wrong indicator type'):
            build_malicious_dbot_entry('8.8.8.8', 'notindicator', 'Vendor', 'Google DNS')

    def test_illegal_dbot_score(self):
        from CommonServerPython import build_dbot_entry, DemistoException
        with raises(DemistoException, match='illegal DBot score'):
            build_dbot_entry('1', 'ip', 'Vendor', 8)

    def test_illegal_indicator_type(self):
        from CommonServerPython import build_dbot_entry, DemistoException
        with raises(DemistoException, match='illegal indicator type'):
            build_dbot_entry('1', 'NOTHING', 'Vendor', 2)

    def test_file_indicators(self):
        from CommonServerPython import build_dbot_entry, outputPaths
        res = build_dbot_entry('md5hash', 'md5', 'Vendor', 3)
        assert res == {
            "DBotScore": {
                "Indicator": "md5hash",
                "Type": "file",
                "Vendor": "Vendor",
                "Score": 3
            },
            outputPaths['file']: {
                "MD5": "md5hash",
                "Malicious": {
                    "Vendor": "Vendor",
                    "Description": None
                }
            }
        }

<<<<<<< HEAD

class TestCommandResults:
    def test_return_command_results(self):
        from CommonServerPython import Common, CommandResults, EntryFormat, EntryType, DBotScoreType
        ip = Common.IP(
            ip='8.8.8.8',
            asn='some asn',
            hostname='test.com',
            geo_country=None,
            geo_description=None,
            geo_latitude=None,
            geo_longitude=None,
            positive_engines=None,
            detection_engines=None
        )

        dbot_score = Common.DBotScore(
            indicator='8.8.8.8',
            integration_name='Virus Total',
            indicator_type=DBotScoreType.IP,
            score=Common.DBotScore.GOOD
        )
        ip.set_dbot_score(dbot_score)

        results = CommandResults(
            outputs_key_field=None,
            outputs_prefix=None,
            outputs=None,
            indicators=[ip]
        )

        assert results.to_context() == {
            'Type': EntryType.NOTE,
            'ContentsFormat': EntryFormat.JSON,
            'Contents': None,
            'HumanReadable': None,
            'EntryContext': {
                'IP(val.Address && val.Address == obj.Address)': {
                    'Address': '8.8.8.8',
                    'ASN': 'some asn',
                    'Hostname': 'test.com'
                },
                'DBotScore(val.Indicator && val.Indicator == obj.Indicator && val.Vendor == obj.Vendor)': {
                    'Indicator': '8.8.8.8',
                    'Vendor': 'Virus Total',
                    'Score': 1,
                    'Type': 'ip'
                }
            }
        }

    def test_create_dbot_score(self):
        from CommonServerPython import Common, CommandResults, EntryFormat, EntryType, DBotScoreType

        dbot_score = Common.DBotScore(
            indicator='8.8.8.8',
            integration_name='Virus Total',
            indicator_type=DBotScoreType.IP,
            score=Common.DBotScore.GOOD
        )

        results = CommandResults(
            outputs_key_field=None,
            outputs_prefix=None,
            outputs=None,
            indicators=[dbot_score]
        )

        assert results.to_context() == {
            'Type': EntryType.NOTE,
            'ContentsFormat': EntryFormat.JSON,
            'Contents': None,
            'HumanReadable': None,
            'EntryContext': {
                'DBotScore(val.Indicator && val.Indicator == obj.Indicator && val.Vendor == obj.Vendor)': {
                    'Indicator': '8.8.8.8',
                    'Vendor': 'Virus Total',
                    'Score': 1,
                    'Type': 'ip'
                }
            }
        }

    def test_return_list_of_items(self):
        from CommonServerPython import CommandResults, EntryFormat, EntryType
        tickets = [
            {
                'ticket_id': 1,
                'title': 'foo'
            },
            {
                'ticket_id': 2,
                'title': 'goo'
            }
        ]
        results = CommandResults(
            outputs_prefix='Jira.Ticket',
            outputs_key_field='ticket_id',
            outputs=tickets
        )

        assert results.to_context() == {
            'Type': EntryType.NOTE,
            'ContentsFormat': EntryFormat.JSON,
            'Contents': tickets,
            'HumanReadable': tableToMarkdown('Results', tickets),
            'EntryContext': {
                'Jira.Ticket(val.ticket_id == obj.ticket_id)': tickets
            }
        }

    def test_create_dbot_score_with_invalid_score(self):
        from CommonServerPython import Common, DBotScoreType

        try:
            Common.DBotScore(
                indicator='8.8.8.8',
                integration_name='Virus Total',
                score=100,
                indicator_type=DBotScoreType.IP
            )

            assert False
        except TypeError:
            assert True

    def test_create_ip(self):
        from CommonServerPython import Common

        ip = Common.IP(
            ip='8.8.8.8',
            asn='some asn',
            hostname='test.com',
            geo_country=None,
            geo_description=None,
            geo_latitude=None,
            geo_longitude=None,
            positive_engines=None,
            detection_engines=None
        )

        assert ip is not None

    def test_create_domain(self):
        from CommonServerPython import CommandResults, Common, EntryType, EntryFormat, DBotScoreType

        domain = Common.Domain(
            domain='somedomain.com',
            dns='dns.somedomain',
            detection_engines=10,
            positive_detections=5,
            organization='Some Organization',
            whois=Common.WHOIS(
                admin_phone='18000000',
                admin_email='admin@test.com',

                registrant_name='Mr Registrant',

                registrar_name='Mr Registrar',
                registrar_abuse_email='registrar@test.com'
            ),
            creation_date='2019-01-01T00:00:00',
            update_date='2019-01-02T00:00:00',
            expiration_date=None,
            domain_status='ACTIVE',
            name_servers=[
                'PNS31.CLOUDNS.NET',
                'PNS32.CLOUDNS.NET'
            ],
            sub_domains=[
                'sub-domain1.somedomain.com',
                'sub-domain2.somedomain.com',
                'sub-domain3.somedomain.com'
            ]
        )

        dbot_score = Common.DBotScore(
            indicator='somedomain.com',
            integration_name='Virus Total',
            indicator_type=DBotScoreType.DOMAIN,
            score=Common.DBotScore.GOOD
        )
        domain.set_dbot_score(dbot_score)

        results = CommandResults(
            outputs_key_field=None,
            outputs_prefix=None,
            outputs=None,
            indicators=[domain]
        )

        assert results.to_context() == {
            'Type': EntryType.NOTE,
            'ContentsFormat': EntryFormat.JSON,
            'Contents': None,
            'HumanReadable': None,
            'EntryContext': {
                'Domain(val.Name && val.Name == obj.Name)': {
                    'Name': 'somedomain.com',
                    'DNS': 'dns.somedomain',
                    'DetectionEngines': 10,
                    'PositiveDetections': 5,
                    'Organization': 'Some Organization',
                    'CreationDate': '2019-01-01T00:00:00',
                    'UpdateDate': '2019-01-02T00:00:00',
                    'DomainStatus': 'ACTIVE',
                    'NameServers': [
                        'PNS31.CLOUDNS.NET',
                        'PNS32.CLOUDNS.NET'
                    ],
                    'Subdomains': [
                        'sub-domain1.somedomain.com',
                        'sub-domain2.somedomain.com',
                        'sub-domain3.somedomain.com'
                    ],
                    'Admin': {
                        'Phone': '18000000',
                        'Email': 'admin@test.com',
                        'Name': None
                    },
                    'Registrant': {
                        'Name': 'Mr Registrant',
                        'Email': None,
                        'Phone': None
                    },
                    'WHOIS': {
                        'Admin': {
                            'Name': None,
                            'Phone': '18000000',
                            'Email': 'admin@test.com'
                        },
                        'Registrar': {
                            'Name': 'Mr Registrar',
                            'AbuseEmail': 'registrar@test.com',
                            'AbusePhone': None
                        },
                        'Registrant': {
                            'Name': 'Mr Registrant',
                            'Email': None,
                            'Phone': None
                        }
                    }
                },
                'DBotScore(val.Indicator && val.Indicator == obj.Indicator && val.Vendor == obj.Vendor)': {
                    'Indicator': 'somedomain.com',
                    'Vendor': 'Virus Total',
                    'Score': 1,
                    'Type': 'domain'
                }
            }
        }


class TestBaseClient:
=======
>>>>>>> 4c553c44
    from CommonServerPython import BaseClient
    text = {"status": "ok"}
    client = BaseClient('http://example.com/api/v2/', ok_codes=(200, 201))

    def test_http_request_json(self, requests_mock):
        requests_mock.get('http://example.com/api/v2/event', text=json.dumps(self.text))
        res = self.client._http_request('get', 'event')
        assert res == self.text

    def test_http_request_json_negative(self, requests_mock):
        from CommonServerPython import DemistoException
        requests_mock.get('http://example.com/api/v2/event', text='notjson')
        with raises(DemistoException, match="Failed to parse json"):
            self.client._http_request('get', 'event')

    def test_http_request_text(self, requests_mock):
        requests_mock.get('http://example.com/api/v2/event', text=json.dumps(self.text))
        res = self.client._http_request('get', 'event', resp_type='text')
        assert res == json.dumps(self.text)

    def test_http_request_content(self, requests_mock):
        requests_mock.get('http://example.com/api/v2/event', content=str.encode(json.dumps(self.text)))
        res = self.client._http_request('get', 'event', resp_type='content')
        assert json.loads(res) == self.text

    def test_http_request_response(self, requests_mock):
        requests_mock.get('http://example.com/api/v2/event')
        res = self.client._http_request('get', 'event', resp_type='response')
        assert isinstance(res, requests.Response)

    def test_http_request_not_ok(self, requests_mock):
        from CommonServerPython import DemistoException
        requests_mock.get('http://example.com/api/v2/event', status_code=500)
        with raises(DemistoException, match="[500]"):
            self.client._http_request('get', 'event')

    def test_http_request_not_ok_but_ok(self, requests_mock):
        requests_mock.get('http://example.com/api/v2/event', status_code=500)
        res = self.client._http_request('get', 'event', resp_type='response', ok_codes=(500,))
        assert res.status_code == 500

    def test_http_request_not_ok_with_json(self, requests_mock):
        from CommonServerPython import DemistoException
        requests_mock.get('http://example.com/api/v2/event', status_code=500, content=str.encode(json.dumps(self.text)))
        with raises(DemistoException, match="Error in API call"):
            self.client._http_request('get', 'event')

    def test_http_request_not_ok_with_json_parsing(self, requests_mock):
        from CommonServerPython import DemistoException
        requests_mock.get('http://example.com/api/v2/event', status_code=500, content=str.encode(json.dumps(self.text)))
        with raises(DemistoException) as exception:
            self.client._http_request('get', 'event')
        message = str(exception.value)
        response_json_error = json.loads(message.split('\n')[1])
        assert response_json_error == self.text

    def test_http_request_timeout(self, requests_mock):
        from CommonServerPython import DemistoException
        requests_mock.get('http://example.com/api/v2/event', exc=requests.exceptions.ConnectTimeout)
        with raises(DemistoException, match="Connection Timeout Error"):
            self.client._http_request('get', 'event')

    def test_http_request_ssl_error(self, requests_mock):
        from CommonServerPython import DemistoException
        requests_mock.get('http://example.com/api/v2/event', exc=requests.exceptions.SSLError)
        with raises(DemistoException, match="SSL Certificate Verification Failed"):
            self.client._http_request('get', 'event', resp_type='response')

    def test_http_request_proxy_error(self, requests_mock):
        from CommonServerPython import DemistoException
        requests_mock.get('http://example.com/api/v2/event', exc=requests.exceptions.ProxyError)
        with raises(DemistoException, match="Proxy Error"):
            self.client._http_request('get', 'event', resp_type='response')

    def test_http_request_connection_error(self, requests_mock):
        from CommonServerPython import DemistoException
        requests_mock.get('http://example.com/api/v2/event', exc=requests.exceptions.ConnectionError)
        with raises(DemistoException, match="Verify that the server URL parameter"):
            self.client._http_request('get', 'event', resp_type='response')

    def test_text_exception_parsing(self, requests_mock):
        from CommonServerPython import DemistoException
        reason = 'Bad Request'
        text = 'additional text'
        requests_mock.get('http://example.com/api/v2/event',
                          status_code=400,
                          reason=reason,
                          text=text)
        with raises(DemistoException, match='- {}\n{}'.format(reason, text)):
            self.client._http_request('get', 'event', resp_type='text')

    def test_json_exception_parsing(self, requests_mock):
        from CommonServerPython import DemistoException
        reason = 'Bad Request'
        json_response = {'error': 'additional text'}
        requests_mock.get('http://example.com/api/v2/event',
                          status_code=400,
                          reason=reason,
                          json=json_response)
        with raises(DemistoException, match='- {}\n.*{}'.format(reason, json_response["error"])):
            self.client._http_request('get', 'event', resp_type='text')

    def test_is_valid_ok_codes_empty(self):
        from requests import Response
        from CommonServerPython import BaseClient
        new_client = BaseClient('http://example.com/api/v2/')
        response = Response()
        response.status_code = 200
        assert new_client._is_status_code_valid(response, None)

    def test_is_valid_ok_codes_from_function(self):
        from requests import Response
        response = Response()
        response.status_code = 200
        assert self.client._is_status_code_valid(response, (200, 201))

    def test_is_valid_ok_codes_from_self(self):
        from requests import Response
        response = Response()
        response.status_code = 200
        assert self.client._is_status_code_valid(response, None)

    def test_is_valid_ok_codes_empty_false(self):
        from requests import Response
        response = Response()
        response.status_code = 400
        assert not self.client._is_status_code_valid(response, None)

    def test_is_valid_ok_codes_from_function_false(self):
        from requests import Response
        response = Response()
        response.status_code = 400
        assert not self.client._is_status_code_valid(response, (200, 201))

    def test_is_valid_ok_codes_from_self_false(self):
        from requests import Response
        response = Response()
        response.status_code = 400
        assert not self.client._is_status_code_valid(response)


def test_parse_date_string():
    # test unconverted data remains: Z
    assert parse_date_string('2019-09-17T06:16:39Z') == datetime(2019, 9, 17, 6, 16, 39)

    # test unconverted data remains: .22Z
    assert parse_date_string('2019-09-17T06:16:39.22Z') == datetime(2019, 9, 17, 6, 16, 39, 220000)

    # test time data without ms does not match format with ms
    assert parse_date_string('2019-09-17T06:16:39Z', '%Y-%m-%dT%H:%M:%S.%f') == datetime(2019, 9, 17, 6, 16, 39)

    # test time data with timezone Z does not match format with timezone +05:00
    assert parse_date_string('2019-09-17T06:16:39Z', '%Y-%m-%dT%H:%M:%S+05:00') == datetime(2019, 9, 17, 6, 16, 39)

    # test time data with timezone +05:00 does not match format with timezone Z
    assert parse_date_string('2019-09-17T06:16:39+05:00', '%Y-%m-%dT%H:%M:%SZ') == datetime(2019, 9, 17, 6, 16, 39)

    # test time data with timezone -05:00 and with ms does not match format with timezone +02:00 without ms
    assert parse_date_string(
        '2019-09-17T06:16:39.4040+05:00', '%Y-%m-%dT%H:%M:%S+02:00'
    ) == datetime(2019, 9, 17, 6, 16, 39, 404000)


def test_override_print(mocker):
    mocker.patch.object(demisto, 'info')
    int_logger = IntegrationLogger()
    int_logger.set_buffering(False)
    int_logger.print_override("test", "this")
    assert demisto.info.call_count == 1
    assert demisto.info.call_args[0][0] == "test this"
    demisto.info.reset_mock()
    int_logger.print_override("test", "this", file=sys.stderr)
    assert demisto.info.call_count == 1
    assert demisto.info.call_args[0][0] == "test this"
    buf = StringIO()
    # test writing to custom file (not stdout/stderr)
    int_logger.print_override("test", "this", file=buf)
    assert buf.getvalue() == 'test this\n'


def test_http_client_debug(mocker):
    if not IS_PY3:
        pytest.skip("test not supported in py2")
        return
    mocker.patch.object(demisto, 'info')
    debug_log = DebugLogger()
    from http.client import HTTPConnection
    HTTPConnection.debuglevel = 1
    con = HTTPConnection("google.com")
    con.request('GET', '/')
    r = con.getresponse()
    r.read()
    assert demisto.info.call_count > 5
    assert debug_log is not None


def test_parse_date_range():
    utc_now = datetime.utcnow()
    utc_start_time, utc_end_time = parse_date_range('2 days', utc=True)
    # testing UTC date time and range of 2 days
    assert utc_now.replace(microsecond=0) == utc_end_time.replace(microsecond=0)
    assert abs(utc_start_time - utc_end_time).days == 2

    local_now = datetime.now()
    local_start_time, local_end_time = parse_date_range('73 minutes', utc=False)
    # testing local datetime and range of 73 minutes
    assert local_now.replace(microsecond=0) == local_end_time.replace(microsecond=0)
    assert abs(local_start_time - local_end_time).seconds / 60 == 73


def test_encode_string_results():
    s = "test"
    assert s == encode_string_results(s)
    s2 = u"בדיקה"
    if IS_PY3:
        res = str(s2)
    else:
        res = s2.encode("utf8")
    assert encode_string_results(s2) == res
    not_string = [1, 2, 3]
    assert not_string == encode_string_results(not_string)


class TestReturnOutputs:
    def test_return_outputs(self, mocker):
        mocker.patch.object(demisto, 'results')
        md = 'md'
        outputs = {'Event': 1}
        raw_response = {'event': 1}
        return_outputs(md, outputs, raw_response)
        results = demisto.results.call_args[0][0]
        assert len(demisto.results.call_args[0]) == 1
        assert demisto.results.call_count == 1
        assert raw_response == results['Contents']
        assert outputs == results['EntryContext']
        assert md == results['HumanReadable']

    def test_return_outputs_only_md(self, mocker):
        mocker.patch.object(demisto, 'results')
        md = 'md'
        return_outputs(md)
        results = demisto.results.call_args[0][0]
        assert len(demisto.results.call_args[0]) == 1
        assert demisto.results.call_count == 1
        assert md == results['HumanReadable']
        assert 'text' == results['ContentsFormat']

    def test_return_outputs_raw_none(self, mocker):
        mocker.patch.object(demisto, 'results')
        md = 'md'
        outputs = {'Event': 1}
        return_outputs(md, outputs, None)
        results = demisto.results.call_args[0][0]
        assert len(demisto.results.call_args[0]) == 1
        assert demisto.results.call_count == 1
        assert outputs == results['Contents']
        assert outputs == results['EntryContext']
        assert md == results['HumanReadable']

    def test_return_outputs_timeline(self, mocker):
        mocker.patch.object(demisto, 'results')
        md = 'md'
        outputs = {'Event': 1}
        raw_response = {'event': 1}
        timeline = [{'Value': 'blah', 'Message': 'test', 'Category': 'test'}]
        return_outputs(md, outputs, raw_response, timeline)
        results = demisto.results.call_args[0][0]
        assert len(demisto.results.call_args[0]) == 1
        assert demisto.results.call_count == 1
        assert raw_response == results['Contents']
        assert outputs == results['EntryContext']
        assert md == results['HumanReadable']
        assert timeline == results['IndicatorTimeline']

    def test_return_outputs_timeline_without_category(self, mocker):
        mocker.patch.object(demisto, 'results')
        md = 'md'
        outputs = {'Event': 1}
        raw_response = {'event': 1}
        timeline = [{'Value': 'blah', 'Message': 'test'}]
        return_outputs(md, outputs, raw_response, timeline)
        results = demisto.results.call_args[0][0]
        assert len(demisto.results.call_args[0]) == 1
        assert demisto.results.call_count == 1
        assert raw_response == results['Contents']
        assert outputs == results['EntryContext']
        assert md == results['HumanReadable']
        assert 'Category' in results['IndicatorTimeline'][0].keys()
        assert results['IndicatorTimeline'][0]['Category'] == 'Integration Update'

    def test_return_outputs_ignore_auto_extract(self, mocker):
        mocker.patch.object(demisto, 'results')
        md = 'md'
        outputs = {'Event': 1}
        raw_response = {'event': 1}
        ignore_auto_extract = True
        return_outputs(md, outputs, raw_response, ignore_auto_extract=ignore_auto_extract)
        results = demisto.results.call_args[0][0]
        assert len(demisto.results.call_args[0]) == 1
        assert demisto.results.call_count == 1
        assert raw_response == results['Contents']
        assert outputs == results['EntryContext']
        assert md == results['HumanReadable']
        assert ignore_auto_extract == results['IgnoreAutoExtract']


def test_argToBoolean():
    assert argToBoolean('true') is True
    assert argToBoolean('yes') is True
    assert argToBoolean('TrUe') is True
    assert argToBoolean(True) is True

    assert argToBoolean('false') is False
    assert argToBoolean('no') is False
    assert argToBoolean(False) is False


batch_params = [
    # full batch case
    ([1, 2, 3], 1, [[1], [2], [3]]),
    # empty case
    ([], 1, []),
    # out of index case
    ([1, 2, 3], 5, [[1, 2, 3]]),
    # out of index in end with batches
    ([1, 2, 3, 4, 5], 2, [[1, 2], [3, 4], [5]]),
    ([1] * 100, 2, [[1, 1]] * 50)
]


@pytest.mark.parametrize('iterable, sz, expected', batch_params)
def test_batch(iterable, sz, expected):
    for i, item in enumerate(batch(iterable, sz)):
        assert expected[i] == item


regexes_test = [
    (ipv4Regex, '192.168.1.1', True),
    (ipv4Regex, '192.168.a.1', False),
    (ipv4Regex, '192.168..1.1', False),
    (ipv4Regex, '192.256.1.1', False),
    (ipv4Regex, '192.256.1.1.1', False),
    (ipv4cidrRegex, '192.168.1.1/32', True),
    (ipv4cidrRegex, '192.168.1.1.1/30', False),
    (ipv4cidrRegex, '192.168.1.b/30', False),
    (ipv4cidrRegex, '192.168.1.12/381', False),
    (ipv6Regex, '2001:db8:a0b:12f0::1', True),
    (ipv6Regex, '2001:db8:a0b:12f0::1/11', False),
    (ipv6Regex, '2001:db8:a0b:12f0::1::1', False),
    (ipv6Regex, '2001:db8:a0b:12f0::98aa5', False),
    (ipv6cidrRegex, '2001:db8:a0b:12f0::1/64', True),
    (ipv6cidrRegex, '2001:db8:a0b:12f0::1/256', False),
    (ipv6cidrRegex, '2001:db8:a0b:12f0::1::1/25', False),
    (ipv6cidrRegex, '2001:db8:a0b:12f0::1aaasds::1/1', False)
]


@pytest.mark.parametrize('pattern, string, expected', regexes_test)
def test_regexes(pattern, string, expected):
    # (str, str, bool) -> None
    # emulates re.fullmatch from py3.4
    assert expected is bool(re.match("(?:" + pattern + r")\Z", string))


IP_TO_INDICATOR_TYPE_PACK = [
    ('192.168.1.1', FeedIndicatorType.IP),
    ('192.168.1.1/32', FeedIndicatorType.CIDR),
    ('2001:db8:a0b:12f0::1', FeedIndicatorType.IPv6),
    ('2001:db8:a0b:12f0::1/64', FeedIndicatorType.IPv6CIDR),
]


@pytest.mark.parametrize('ip, indicator_type', IP_TO_INDICATOR_TYPE_PACK)
def test_ip_to_indicator(ip, indicator_type):
    assert FeedIndicatorType.ip_to_indicator_type(ip) is indicator_type


data_test_b64_encode = [
    (u'test', 'dGVzdA=='),
    ('test', 'dGVzdA=='),
    (b'test', 'dGVzdA=='),
    ('', ''),
    ('%', 'JQ=='),
    (u'§', 'wqc='),
    (u'§t`e§s`t§', 'wqd0YGXCp3NgdMKn'),
]


@pytest.mark.parametrize('_input, expected_output', data_test_b64_encode)
def test_b64_encode(_input, expected_output):
    output = b64_encode(_input)
    assert output == expected_output, 'b64_encode({}) returns: {} instead: {}'.format(_input, output, expected_output)<|MERGE_RESOLUTION|>--- conflicted
+++ resolved
@@ -836,7 +836,6 @@
             }
         }
 
-<<<<<<< HEAD
 
 class TestCommandResults:
     def test_return_command_results(self):
@@ -1091,8 +1090,6 @@
 
 
 class TestBaseClient:
-=======
->>>>>>> 4c553c44
     from CommonServerPython import BaseClient
     text = {"status": "ok"}
     client = BaseClient('http://example.com/api/v2/', ok_codes=(200, 201))
