--- conflicted
+++ resolved
@@ -155,16 +155,7 @@
   commands:
   - name: imp-sf-list-endpoints
     arguments: []
-<<<<<<< HEAD
-    description: 'The endpoints list request enables a client application to receive
-      a list of all managed and unmanaged endpoints, with their basic details. This
-      list can then be externally filtered or searched by the application to identify
-      individual endpoints that might require action. For any such endpoint, the application
-      can obtain fuller details (see Endpoint Details Request below) and if relevant
-      change its enrollment status.'
-=======
     description: Returns a list of, and basic details for, all managed and un-managed endpoints.    
->>>>>>> e99c161a
   - name: imp-sf-set-endpoint-status
     arguments:
     - name: endpointId
