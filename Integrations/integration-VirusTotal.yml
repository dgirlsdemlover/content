commonfields:
  id: VirusTotal
  version: -1
name: VirusTotal
display: VirusTotal
category: Data Enrichment
image: data:image/png;base64,iVBORw0KGgoAAAANSUhEUgAAAHgAAAAYCAYAAAAxkDmIAAAAAXNSR0IArs4c6QAAC4BJREFUaAXtmmt0lMUZx/+ztyQERFQseAFsUVsDiiJCEqio1RZaqFxCqQIJ4WClB1tt1aotLd5a6c32i+d4axJAsSDVikVrq4cWkoAaDoeLWOsBq8cLCFRuSXbf3Z3+5k02bOISQrLqh2Y4y/vuzDPPzDz/5zobM7bE9vTy9fdgWCOTcX0izRjJWu0PxHXhP5eYnZ/IIt1MM0ogsGaFOZSQpgPuxkCoNU0gKLm+Ln3g0d0+Own4kK6vNG8Nn2Un5UorgyFdnARxJXUY0FdZo3jACBvsXEtaDQwENFq2c/O7Z3VNAi02W7fYvF083X4zkauVobBGJY0iyaR2VleYO7qyxKhSOzEY1Gjw7bSSdGX9//e5gXQBVD9h3muMa3I8oWqsLgwwt4+ebR8Yfp0Np9MdzzvxN+d46LtpsyuBFgtOsa1bat4vmmkne1bLQyFdShyel+cpCMjz6x4yXooum8+iMjsCZVpo44raqOY7RcvEv7jMLnDeJeFp7bpKcx/zfhAO64q4p0erK82fMs35JPsKZ9uvhgK6wbqQdpSG52pMBnVd7aNm31FIstxtTVGp7gtHNCQZ1Z0fA9itVrPE7B4z25Yk4vojIF8GyNflxRQaN85+97nnTDTLOxJa804gocJQnvp4Af0V/g+2XWNEie2Hj7+JhK+PF9Of/XGrwkgPjU8cUC3fP3WAcX9nh3P1dT9nYQMOaKoFGQbcxwUllFEUJzfyrUMAjy6130PeA2Io7folZjvzjruRM10ajFAVeXq4lYtO57S2wnyYPKSpWMcLbqMItvxgPz00tsySi2W3vVJpPmCNFT5Xq2mI6WPxOidf4ynl+niN+iDRDDBEC72oJjD38ezuqGPcvLj+Eo9qCnuaEouqJB7Xm64kBNRnXZ/naUoioavz4trTMY7oRFBzQjn6IcXHWR2d05YOHYu5kpdnIqMFpybUrjD7Rl9jpyeMlmLJ4wF5FoBHcNdzcNf1KbpsPE1SyxHMXLRvZGGZzq2t1OtH+AK40TQOLxvTsxuWmV1uLJhUvW3ULi+kwz7tQhsY9aaGUQnkJw/r1WS+zggZfYOxE5MB/T6UlCvazgOY3a2tA7d2jS5QWCcEPG1Z97j5r88PRRs1U5fghkdikSdioDsSVhsGHNaOFStM4uWmmn5nE61EvnIzdIOx4u3VbUJGYZn9IosXIfTTHQBBq6376vWPbZSpbn7hDDsY+fYnsY0gY6fiQ8eU2v0kuwHOss1h4ei+PNueSfgsMFYDgkancK5diaRedJWQG2/b2gXYEbvDjrzWfht1WIoFTQiENZ2YHDh/pi3fvMQ0CbYt1058r9+n2tyTtT0U0XkI2YHSAnBxuc7hQKOxXMu/FmuNB3VnJEczQzHdAv2vB28gMeynKoyoIJCvxSjL5EieeuGqRPZQAUBjCQMVyQbfnU9JbbOgRGET0UMoxgjPaBz9zxeX215K6AHc5QwE77veMIzh4/2nt86FpgVYn0+JBTM1eUSjI3KlvyhfC4IB3Yzs8p1lOfcNK/UJaRNKcf26CrOBdW5jr3PwSHIuHznc54hQUMxRE8aOtc97g/QEgI+PRJTnzNPxCST9Pb1HPnJ1TaV5xd9L2n9NG0rryPS64TFzgK1fS0x+yo1z4Gm9QlriCyHThE701a0y9YD4lNs0bWqrzD2picSUfJvUVsBZ3x575GHhYXCVpQihLtag++Mx3UVs39sCQCYG1pf5kZGk5oTzNANr3JJo1GTi/lf4zIb/0tyEC6sda4BbTiL4M9a2uPNbvaSGRz1d5UIfXnEYe3wUAzoBbs/AfxHP950MUMon8Wg/R+aLsNJ/7TuTasRoIOMvoegLoJ2FMtwAzdu49NNQ5nmZdnRE0zKNpvVV/8EcLCyx1ypfVWh6CZubRMzJcdbtK0AabRdenwKMWwHnorCnofDZ6IA2MU1t5rkSV9VwLP7M555G11dXmlbJ2pgy61x05macTRxp8LgENkKpnq1ebHzFbh6tPELV/htWl4tHmOcAM3HdTeb/q9SMwln2NUDajCwLCDWXVVcZlzg+Q3I7FmvuT7n6MHJ9IUVfgif4d76u3FRhPkr1uWdROUGLpBRF7N/Uj5mkHaXDALvJ7/AZ6JwkDYZOijsaAjiyLLX+9dr0fr5eDuWqWA36Fmw35sY0HAENR+NdubHyWEuxLePvzdNrx6Jtbxwe2x0f4v71xbN9d72aPWxMxf/25qbGol/QGYBXwLwoVrg61e+etYv1QXGZ3sAbjkKBC+hqqgya3TwgR9LpXcznuw8uynE62cTAYEKfI3Mf6mfxzbikz3HvHQa4OSZV4SonodUiO1xUU6XbnTzbMu3sd3eIolK7HP7FhIQJBSV2Aeo0hTWDZKUv1lRqW4d5Bzp+tkw8EdyDZMEXYMUTwzmajxDnA/Z71OKPhXvorjUPNCVHmeam+oifPThHBBPYq5gOpvqbn2AuP1HFW+S1GcvwlURwpmaQB81D8YZA0AuQo87L+CbXxgOlGDRFvNS3ozz9GJEgk84BXOAkLtxDQL8tm+Cmlo6HtQqNP4DVnts7T+N4fs0pFPGH5Cp7ypRazz37fihylzS/Rp+7CyAsTY1bjYo36jZiYg1AnAbYt3gNuiF9/tHe4emxd0tGnA8YvdrQucM03fLZY5dRo2fpChS9Ch7ncb+/EAW8HMU5n13P9bOHo/xecEwLpkzqQ/mwBOZ+QY/l3llTZRa22WzWvr78iNmJS1wDsBPR/rsR6tkAvhshP5+1RdDRdF7e5/2stEd6X+p9fYXZyLv7LMJ6K7DKMpApTo2396Sc2UXQf5c4ewaljMsptqboscZTAOYckiSnWZtT/bz7RkknI2ktpAu4VDGxej2Ocf02NUIpdWbqPdOzXYBJqk7iFnoZKftVzs9juT8B3HszMcpqHzUx8X0ipcVQV/ty1NXHE/va2YsrZZwIvzSy1A6H9Uco0sUAdhOKNIQatKUB5mS81SH2sYla+6AJ61TmnuXEz3NHC2E7L+56kvJlZSio73OWH4+cZd+JN2hLbo76YdELkGtfMuH1yZNbVQYH3Rr8FlCE59xGLO6bn6sd0ZjedSUWi18yqswOqk/owx4BDcP1NF1HHm8MHlNi+3JR8ASbuLwZ3B8B7i/bOU/WhjjcC6y5G69xqhM6gl52FOZhBOAcd4uiIpsc10eG/7Hwg47WKar97p6WxOZVeHokOWEU93WAbAhQX5KT+vMAfAYWM4nS5pB6qhHaXsS/HADZjFL8LtN+2Ie/NmMtP85Eo7oHXudQdbhwszYc1H7Ge/p5haetuNq5tfcfqQxwv8tIp8Yy/lOU+1b2FW70VEw+sJpDbmBPIznD6yeEudyxcgr7im/z/PqXtqeILxcuSVoEkzaookn2VJvPjw0RXYqgGxHyjYDbquRIp8/2+1quSYtL7VwEP5j1D9l6rc20BsKpxHW/ykHXuPELeyr+rnQXP1qcAjBvtJ3jLgKwqCsBcTaKMJDYuBf3/7eD3I715hIHd3kyhZSfyHFjdYf19BI8hlBj9kTJYtSf6xJBPZ3xh4MVSibL9Av2czpxt+XCoW6Z2UOyeHXvngBsdAW8TkJnG6GrxYU/zW3Y3vR91lTqEeLtHiqG8aiauxZ+mwudt1wpSgk1gXN9B0UpYD/7vISWoY074TcNxdiZ4oPMfgP/Afxws4Vztm7DZ9j+eSGtCOaomAM34hbm1iw2S1tTdfwbV3Ql4ZCWs+gB/mRnWPef7HRcdtmgbGXB/OB/Gs7lSVxRIcDuiSdVvn6xWdWVhdC0aFfmd8/tmgRaAB7BJTas3J/sjHDBHJM/xN3rlDHl1l04dLrBZyAgu9b0f6c5dU/sjAR8gF1WFrJayWX4RX6mBidixSCC/KDOME2f47IAv45N7+x+/9QkEPL/bJbMjQyyBVy3urM6kpWsNJKL7vYZSeB/9a95fI7we70AAAAASUVORK5CYII=
description: Analyze suspicious hashes, URLs, domains and IP addresses
detaileddescription: |-
  Don’t have a Virustotal key?
  Register at https://www.virustotal.com
  After signing in click on your user name (top right) and go to “My API Key”
configuration:
- display: Server URL (e.g. https://192.168.0.1)
  name: Server
  defaultvalue: https://www.virustotal.com/vtapi/v2/
  type: 0
  required: true
- display: API Key
  name: APIKey
  defaultvalue: ""
  type: 4
  required: true
- display: Use system proxy settings
  name: useproxy
  defaultvalue: true
  type: 8
  required: false
- display: Allow self-signed SSL certificates
  name: insecure
  defaultvalue: false
  type: 8
  required: false
script:
  script: |-
    var serverUrl = params.Server;
    if (serverUrl[serverUrl.length - 1] !== '/') {
        serverUrl += '/';
    }

    var doReq = function(method, path, parameters) {
        if (!parameters) {
            parameters = {};
        }
        parameters.apikey = params.APIKey;
        var result = http(
            serverUrl + path + (method === 'GET' ? encodeToURLQuery(parameters) : ''),
            {
                Headers: {'Content-Type': ['application/x-www-form-urlencoded'], 'Accept': ['application/json']},
                Method: method,
                Body: method == 'POST' ? encodeToURLQuery(parameters).substring(1) : ''
            },
            params.insecure,
            params.useproxy
        );

        if (result.StatusCode < 200 || result.StatusCode > 299) {
            throw 'Failed to perform request ' + path + ', request status code: ' + result.StatusCode;
        }
        if (result.Body === '' && result.StatusCode === 204) {
            return {statusCode: result.StatusCode};
        }
        if (result.Body === '') {
            throw 'No content received. Maybe you tried a private API?.';
        }
        var obj;
        try {
            obj = JSON.parse(result.Body);
        } catch (ex) {
            throw 'Error parsing reply - ' + result.Body + ' - ' + ex;
        }
        if (!Array.isArray(obj) && obj.response_code !== 1 && obj.response_code !== 0) {
            throw 'Response code: ' + obj.response_code + ', message: ' + obj.verbose_msg;
        }
        return {body: result.Body, obj: obj, statusCode: result.StatusCode};
    };

    var withRetries = function(waitForRateLimit, retries, reqCall) {
        if (waitForRateLimit) {
            waitForRateLimit = parseInt(waitForRateLimit);
        }
        if (!waitForRateLimit) {
            waitForRateLimit = 60;
        }
        if (retries) {
            retries = parseInt(retries);
        }
        if (!retries) {
            retries = 0;
        }
        var res = reqCall();
        var tries = 0;
        while (res.statusCode === 204 && !res.body && tries < retries && waitForRateLimit > 0) {
            wait(waitForRateLimit);
            tries++;
            res = reqCall();
        }
        if (res.statusCode === 204 && !res.body) {
            throw 'No content received. Possible API rate limit reached.';
        }
        return res;
    };

    var doFile = function(hash, longFormat, threshold, waitForRateLimit, retries) {
        if (!threshold) {
            threshold = 10;
        }
        var res = withRetries(waitForRateLimit, retries, function() {return doReq('POST', 'file/report', {resource: hash});});
        var o = res.obj;
        var ec = {};
        if (o.response_code === 0) {
            ec.DBotScore = {Indicator: hash, Type: 'file', Vendor: 'VirusTotal', Score: 0};
            return {Type: entryTypes.note, Contents: res.body, ContentsFormat: formats.json, EntryContext: ec,
                HumanReadable: 'VirusTotal does not have details about ' + hash + '\n' + res.obj.verbose_msg};
        }
        var r = [];
        if (Array.isArray(res.obj)) { // Got multiple hashes so need to nicely iterate
            r = res.obj;
        } else {
            r = [res.obj];
        }
        var md = '';
        ec.DBotScore = [];
        ec[outputPaths.file] = [];
        for (var i=0; i<r.length; i++) {
            md += '## VirusTotal Hash Reputation for: ' + r[i].resource + '\n';
            md += 'Scan ID: **' + r[i].scan_id + '**\n';
            md += 'Scan date: **' + r[i].scan_date + '**\n';
            md += 'Positives / Total: **' + r[i].positives + '/' + r[i].total + '**\n';
            md += 'VT Link: [' + r[i].resource + '](' + r[i].permalink + ')\n';
            var dbotScore = 0;
            if (r[i].positives >= threshold) {
                dbotScore = 3;
                var malFile = {};
                addMalicious(malFile, outputPaths.file, {
                    MD5: r[i].md5,
                    SHA1: r[i].sha1,
                    SHA256: r[i].sha256,
                    Malicious: {Vendor: 'VirusTotal', Detections: r[i].positives, TotalEngines: r[i].total}
                });
                ec[outputPaths.file].push(malFile[outputPaths.file]);
            } else if (r[i].positives >= threshold / 2) {
                dbotScore = 2;
            } else {
                dbotScore = 1;
            }
            ec.DBotScore.push({Indicator: hash, Type: 'hash', Vendor: 'VirusTotal', Score: dbotScore});
            md += 'MD5 / SHA1 / SHA256: **' + r[i].md5 + ' / ' + r[i].sha1 + ' / ' + r[i].sha256 + '**\n';
            if (longFormat === 'true' && r[i].scans) {
                md += arrToMd(Object.keys(r[i].scans).map(function(curr) {
                    var o = r[i].scans[curr];
                    return {Engine: curr, Detected: o.detected, Result: o.result, Update: o.update};
                }));
            }
            md += '\n';
        }
        return {Type: entryTypes.note, Contents: res.body, ContentsFormat: formats.json, HumanReadable: md, EntryContext: ec};
    };

    var calcRecentDownloads = function(checks) {
        var badDownloads = 0;
        var now = Date.now();
        for (var c=0; c<checks.length; c++) {
            if (checks[c]) {
                for (var ci=0; ci<checks[c].length; ci++) {
                    if (checks[c][ci].date) {
                        var d = new Date(checks[c][ci].date.replace(' ', 'T'));
                        if ((now - d.getTime()) / 1000 / 60 / 60 / 24 < 30) {
                            badDownloads++;
                        }
                    }
                }
            }
        }
        return badDownloads;
    };

    var doIP = function(ip, longFormat, threshold, sampleSize, waitForRateLimit, retries) {
        if (!isValidIP(ip)) {
            return {Type: entryTypes.error, Contents: 'IP - ' + ip + ' is not valid IP', ContentsFormat: formats.text};
        }
        if (!threshold) {
            threshold = 10;
        }
        if (!sampleSize) {
            sampleSize = 10;
        }
        var res = withRetries(waitForRateLimit, retries, function() {return doReq('GET', 'ip-address/report', {ip: ip});});
        var o = res.obj;
        var ec = {};
        if (o.response_code === 0) {
            ec.DBotScore = {Indicator: ip, Type: 'ip', Vendor: 'VirusTotal', Score: 0};
            return {Type: entryTypes.note, Contents: res.body, ContentsFormat: formats.json, EntryContext: ec,
                HumanReadable: 'VirusTotal does not have details about ' + ip + '\n' + res.obj.verbose_msg};
        }
        // Calculate score based on recently found downloads
        var badDownloads = calcRecentDownloads([o.detected_downloaded_samples, o.undetected_downloaded_samples]);
        var dbotScore = 0;
        if (badDownloads >= threshold) {
            dbotScore = 3;
            addMalicious(ec, outputPaths.ip,{
                Address: ip,
                ASN: o.asn,
                Geo: {Country: o.country},
                Malicious: {Vendor: 'VirusTotal', Description: 'Recent malicious downloads: ' + badDownloads}
            });
        } else if (badDownloads >= threshold / 2) {
            dbotScore = 2;
        } else {
            dbotScore = 1;
        }
        ec.DBotScore = {Indicator: ip, Type: 'ip', Vendor: 'VirusTotal', Score: dbotScore};
        var md = '## VirusTotal IP Reputation for: ' + ip + '\n';
        md += 'ASN: **' + o.asn + ' (' + o.as_owner + ')**\n';
        md += 'Country: **' + o.country + '**\n';
        md += 'VT Link: [' + ip + '](https://www.virustotal.com/en/search?query=' + encodeURIComponent(ip) + ')\n';
        var arrTitle = [{a: o.detected_urls, t: 'Detected URL'}, {a: o.detected_downloaded_samples, t: 'Detected downloaded sample'}, {a: o.undetected_downloaded_samples, t: 'Undetected downloaded sample'},
            {a: o.detected_communicating_samples, t: 'Detected communicating sample'}, {a: o.undetected_communicating_samples, t: 'Undetected communicating sample'},
            {a: o.detected_referrer_samples, t: 'Detected referrer sample'}, {a: o.undetected_referrer_samples, t: 'Undetected referrer sample'}, {a: o.resolutions, t: 'Resolutions'}];
        for (var i=0; i<arrTitle.length; i++) {
            if (arrTitle[i].a) {
                md += arrTitle[i].t + ' count: **' + arrTitle[i].a.length + '**\n';
            }
        }
        if (longFormat === 'true') {
            for (var j=0; j<arrTitle.length; j++) {
                if (arrTitle[j].a) {
                    md += '### ' + arrTitle[j].t + '\n';
                    // Print only the first 10 rows
                    var curr = [];
                    for (var k=0; k<Math.min(arrTitle[j].a.length, sampleSize); k++) {
                        curr.push(arrTitle[j].a[k]);
                    }
                    md += arrToMd(curr) + '\n';
                }
            }
        }
        return {Type: entryTypes.note, Contents: res.body, ContentsFormat: formats.json, HumanReadable: md, EntryContext: ec};
    };

    var doURL = function(url, threshold, longFormat, sampleSize, submitWait, waitForRateLimit, retries) {
        if (!submitWait) {
            submitWait = 0;
        }
        if (!sampleSize) {
            sampleSize = 10;
        }
        if (!threshold) {
            threshold = 10;
        }
        var res = withRetries(waitForRateLimit, retries, function() {return doReq('POST', 'url/report', {resource: url, scan:1});});
        var o = res.obj;
        var ec = {};
        if (o.response_code === 0) {
            ec.DBotScore = {Indicator: url, Type: 'url', Vendor: 'VirusTotal', Score: 0};
            return {Type: entryTypes.note, Contents: res.body, ContentsFormat: formats.json, EntryContext: ec,
                HumanReadable: 'VirusTotal does not have details about ' + url + '\n' + res.obj.verbose_msg};
        }

        var md = '## VirusTotal URL Reputation for: ' + url + '\n';

        if (!o.scans && submitWait>0) {
            wait(parseInt(submitWait));
            res = doReq('GET', 'url/report', {resource: url});
            o = res.obj;
        }
        if (!o.scans) {
            md += 'URL submitted for scan. Please retry command later\n';
            md += 'Scan ID: **' + o.scan_id + '**\n\n';
        } else {
            md += 'Last scan date: *' + o.scan_date + '*\n';
            md += 'Scan ID: **' + o.scan_id + '**\n\n';
            md += 'Total scans: **' + o.total + '**\n';
            md += 'Positive scans: **' + o.positives + '**\n';
            md += 'VT Link: [' + url + '](' + o.permalink + ')\n';

            if (longFormat === 'true') {
                md += '### Scans\n';
                // Print only the first 10 rows
                var curr = [];
                for (var i=0; i<Math.min(Object.keys(o.scans).length, sampleSize); i++) {
                    curr.push({Site: Object.keys(o.scans)[i], Detected: o.scans[Object.keys(o.scans)[i]].detected, Result: o.scans[Object.keys(o.scans)[i]].result});
                }
                md += arrToMd(curr) + '\n';
            }
            var dbotScore = 0;
            if (o.positives >= threshold) {
                dbotScore = 3;
                addMalicious(ec, outputPaths.url, {
                    Data: url,
                    Malicious: {Vendor: 'VirusTotal', Description: 'Positives / Total: ' + o.positives + ' / ' + o.total}
                });
            } else if (o.positives >= threshold / 2) {
                dbotScore = 2;
            } else {
                dbotScore = 1;
            }
            ec.DBotScore = {Indicator: url, Type: 'url', Vendor: 'VirusTotal', Score: dbotScore};
        }
        return {Type: entryTypes.note, Contents: res.body, ContentsFormat: formats.json, HumanReadable: md, EntryContext: ec};
    };

    var doDomain = function(domain, threshold, longFormat, sampleSize, waitForRateLimit, retries) {
        if (!sampleSize) {
            sampleSize = 10;
        }
        if (!threshold) {
            threshold = 10;
        }
        var res = withRetries(waitForRateLimit, retries, function() {return doReq('GET', 'domain/report', {domain: domain});});
        var o = res.obj;
        var ec = {};
        if (o.response_code === 0) {
            ec.DBotScore = {Indicator: domain, Type: 'domain', Vendor: 'VirusTotal', Score: 0};
            return {Type: entryTypes.note, Contents: res.body, ContentsFormat: formats.json, EntryContext: ec,
                HumanReadable: 'VirusTotal does not have details about ' + domain + '\n' + res.obj.verbose_msg};
        }

        // Calculate score based on recently found downloads
        var badDownloads = calcRecentDownloads([o.detected_downloaded_samples, o.undetected_downloaded_samples]);
        var dbotScore = 0;
        if (badDownloads >= threshold) {
            dbotScore = 3;
            addMalicious(ec, outputPaths.domain, {Name: domain,
                Malicious: {Vendor: 'VirusTotal', Description: 'Recent malicious downloads: ' + badDownloads}});
        } else if (badDownloads >= threshold / 2) {
            dbotScore = 2;
        } else {
            dbotScore = 1;
        }
        ec.DBotScore = {Indicator: domain, Type: 'domain', Vendor: 'VirusTotal', Score: dbotScore};

        var md = '## VirusTotal Domain Reputation for: ' + domain + '\n';
        md += '#### Domain categories: *' + o.categories + "*\n";
        md += 'VT Link: [' + domain + '](https://www.virustotal.com/en/search?query=' + encodeURIComponent(domain) + ')\n';

        var arrTitle = [{a: o.detected_urls, t: 'Detected URL'}, {a: o.detected_downloaded_samples, t: 'Detected downloaded sample'}, {a: o.undetected_downloaded_samples, t: 'Undetected downloaded sample'},
            {a: o.detected_communicating_samples, t: 'Detected communicating sample'}, {a: o.undetected_communicating_samples, t: 'Undetected communicating sample'},
            {a: o.detected_referrer_samples, t: 'Detected referrer sample'}, {a: o.undetected_referrer_samples, t: 'Undetected referrer sample'}, {a: o.resolutions, t: 'Resolutions'}];
        for (var i=0; i<arrTitle.length; i++) {
            if (arrTitle[i].a) {
                md += arrTitle[i].t + ' count: **' + arrTitle[i].a.length + '**\n';
            }
        }
        if (longFormat === 'true') {
            for (var j=0; j<arrTitle.length; j++) {
                if (arrTitle[j].a) {
                    md += '### ' + arrTitle[j].t + '\n';
                    // Print only the first 10 rows
                    var curr = [];
                    for (var k=0; k<Math.min(arrTitle[j].a.length, sampleSize); k++) {
                        curr.push(arrTitle[j].a[k]);
                    }
                    md += arrToMd(curr) + '\n';
                }
            }
        }
        if (o.resolutions && o.resolutions.length > 0) {
            md += tableToMarkdown("Passive DNS replication", o.resolutions, Object.keys(o.resolutions[0]), undefined, function (header) { return underscoreToCamelCase(header); });
        }
        if (o.domain_siblings && o.domain_siblings.length > 0) {
            md += "### Observed subdomains\n";
            for (var i = 0; i < o.domain_siblings.length; i++) {
                md += "- " + o.domain_siblings[i] + "\n";
            }
        }
        if (o.whois) {
            var whoIs = o.whois.trim();
            var lines = whoIs ? whoIs.split("\n") : [];
            md += '### Whois Lookup\n';
            for (var i = 0; i < lines.length; i++) {
                var parts = lines[i].split(': ');
                if (parts[0] && parts[1]) {
                    md += "**" + parts[0].trim() + "**: " + parts[1] + "\n";
                }
            }
        }
        return {Type: entryTypes.note, Contents: res.body, ContentsFormat: formats.json, HumanReadable: md, EntryContext: ec};
    };

    var scanURL = function(url) {
        var res = doReq('POST', 'url/scan', {url: url});
        var r = [];
        if (Array.isArray(res.obj)) { // Got multiple URLs so need to nicely iterate
            r = res.obj;
        } else {
            r = [res.obj];
        }
        var md = '';
        var ec = {vtScanID: []};
        for (var i=0; i<r.length; i++) {
            md += '## VirusTotal URL scan for: [' + r[i].url + '](' + r[i].permalink + ')\n';
            md += 'Scan ID: **' + r[i].scan_id + '**\n';
            ec.vtScanID.push(r[i].scan_id);
            md += 'Scan Date: **' + r[i].scan_date + '**\n\n';
        }
        return {Type: entryTypes.note, Contents: res.body, ContentsFormat: formats.json, HumanReadable: md, EntryContext: ec};
    };

    var scanFile = function(entry, uploadURL) {
        var url = uploadURL ? uploadURL : serverUrl + 'file/scan';
        var fileName = dq(invContext, "File(val.EntryID == '" + entry + "').Name");
        if (Array.isArray(fileName)) {
            if (fileName.length > 0) {
                fileName = fileName[0];
            } else {
                fileName = undefined;
            }
        }
        var result = httpMultipart(url, entry, {Method: 'POST', Headers: {'Accept': ['application/json']}}, {apikey: params.APIKey},
            params.insecure, params.proxy, undefined, 'file', fileName);
        if (result.StatusCode < 200 || result.StatusCode > 299) {
            throw 'Failed to perform request ' + url + ', request status code: ' + result.StatusCode;
        }
        if (result.Body === '' && result.StatusCode == 204) {
            throw 'No content recieved. Possible API rate limit reached.';
        }
        if (result.Body === '') {
            throw 'No content recieved. Maybe you tried a private API?.';
        }
        var obj;
        try {
            obj = JSON.parse(result.Body);
        } catch (ex) {
            throw 'Error parsing reply - ' + result.Body + ' - ' + ex;
        }
        if (obj.response_code !== 1) {
            throw 'Response code: ' + obj.response_code + ', message: ' + obj.verbose_msg;
        }
        var ec = {};
        ec.vtScanID = obj.scan_id;
        var md = '## VirusTotal scan file for [' + entry + '](' + obj.permalink + ')\n';
        md += 'Resource: **' + obj.resource + '**\n';
        md += 'Scan ID: **' + obj.scan_id + '**\n';
        md += 'MD5 / SHA1 / SHA256: **' + obj.md5 + ' / ' + obj.sha1 + ' / ' + obj.sha256 + '**\n';
        return {Type: entryTypes.note, Contents: result.Body, ContentsFormat: formats.json, HumanReadable: md, EntryContext: ec};
    };

    var rescanFile = function(hash) {
        var res = doReq('POST', 'file/rescan', {resource: hash});
        var r = [];
        if (Array.isArray(res.obj)) { // Got multiple hashes so need to nicely iterate
            r = res.obj;
        } else {
            r = [res.obj];
        }
        var md = '';
        var ec = {vtScanID: []};
        for (var i=0; i<r.length; i++) {
            md += '## VirusTotal File Rescan for: [' + r[i].resource + '](' + r[i].permalink + ')\n';
            md += 'Scan ID: **' + r[i].scan_id + '**\n';
            ec.vtScanID.push(r[i].scan_id);
            md += 'MD5 / SHA1 / SHA256: **' + r[i].md5 + ' / ' + r[i].sha1 + ' / ' + r[i].sha256 + '**\n\n';
        }
        return {Type: entryTypes.note, Contents: res.body, ContentsFormat: formats.json, HumanReadable: md, EntryContext: ec};
    };

    var doComments = function(resource, comment) {
        var res = doReq('POST', 'comments/put', {resource: resource, comment: comment});
        return {Type: entryTypes.note, Contents: res.body, ContentsFormat: formats.json, HumanReadable: res.obj.verbose_msg};
    }

    var getComments = function(resource, before) {
        var params = {resource: resource};
        if (before) {
            params.before = before;
        }
        var res = doReq('GET', 'comments/get', params);
        return {Type: entryTypes.note, Contents: res.body, ContentsFormat: formats.json, HumanReadable: arrToMd(res.obj.comments)};
    }

    var fileScanUploadURL = function() {
        var res = doReq('GET', 'file/scan/upload_url');
        return {Type: entryTypes.note, Contents: res.body, ContentsFormat: formats.json, HumanReadable: res.obj.upload_url, EntryContext: {vtUploadURL: res.obj.upload_url}};
    }

    switch (command) {
        case 'test-module':
            doFile('7657fcb7d772448a6d8504e4b20168b8'); // Check sample file - it will throw an error if not successful
            return true;
        case 'file':
            return doFile(args.file, args.long, args.threshold, args.wait, args.retries);
        case 'ip':
            return doIP(args.ip, args.long, args.threshold, args.sampleSize, args.wait, args.retries);
        case 'url':
            return doURL(args.url, args.threshold, args.long, args.sampleSize, args.submitWait, args.wait, args.retries);
        case 'domain':
            return doDomain(args.domain, args.threshold, args.long, args.sampleSize, args.wait, args.retries);
        case 'file-scan':
            return scanFile(args.entryID, args.uploadURL);
        case 'file-rescan':
            return rescanFile(args.file);
        case 'url-scan':
            return scanURL(args.url);
        case 'vt-comments-add':
            return doComments(args.resource, args.comment);
        case 'vt-comments-get':
            return getComments(args.resource, args.before);
        case 'vt-file-scan-upload-url':
            return fileScanUploadURL();
        default:
            throw 'Unknown command - ' + command;
    }
  type: javascript
  commands:
  - name: file
    deprecated: false
    arguments:
    - name: file
      required: true
      default: true
      description: Hash of the file to query. Supports MD5, SHA1 and SHA256. Notice
        that you can pass comma-separated multiple values to efficiently retrieve
        multiple responses.
    - name: long
      auto: PREDEFINED
      predefined:
      - "true"
      - "false"
      description: Should we return full response with scans
      defaultValue: "false"
    - name: threshold
      description: If number of positives is bigger than the threshold we will consider
        it malicious
      defaultValue: "10"
    - name: wait
      description: Wait time between tries if we reach the API rate limit in seconds
      defaultValue: "60"
    - name: retries
      description: Number of retries for API rate limit
      defaultValue: "0"
    outputs:
    - contextPath: File.MD5
      description: Bad hash found
    - contextPath: File.SHA1
      description: Bad hash SHA1
    - contextPath: File.SHA256
      description: Bad hash SHA256
    - contextPath: File.Malicious.Vendor
      description: For malicious files, the vendor that made the decision
    - contextPath: File.Malicious.Detections
      description: For malicious files. Total detections.
    - contextPath: File.Malicious.TotalEngines
      description: For malicious files. Total engines
    - contextPath: DBotScore.Indicator
      description: The indicator we tested
    - contextPath: DBotScore.Type
      description: The type of the indicator
    - contextPath: DBotScore.Vendor
      description: Vendor used to calculate the score
    - contextPath: DBotScore.Score
      description: The actual score
    description: Check file reputation of the given hash
  - name: ip
    deprecated: false
    arguments:
    - name: ip
      required: true
      default: true
      description: IP address to check
    - name: long
      auto: PREDEFINED
      predefined:
      - "true"
      - "false"
      description: Should we return full response with detected URLs
      defaultValue: "false"
    - name: threshold
      description: If number of positive detected IPs is bigger than the threshold
        we will consider it malicious
      defaultValue: "10"
    - name: sampleSize
      description: The number of samples from each type (resolutions, detections,
        etc.) to display for long format
      defaultValue: "10"
    - name: wait
      description: Wait time between tries if we reach the API rate limit in seconds
      defaultValue: "60"
    - name: retries
      description: Number of retries for API rate limit
      defaultValue: "0"
    outputs:
    - contextPath: IP.Address
      description: Bad IP Address found
    - contextPath: IP.ASN
      description: Bad IP ASN
    - contextPath: IP.Geo.Country
      description: Bad IP Country
    - contextPath: IP.Malicious.Vendor
      description: For malicious IPs, the vendor that made the decision
    - contextPath: IP.Malicious.Description
      description: For malicious IPs, the reason for the vendor to make the decision
    - contextPath: DBotScore.Indicator
      description: The indicator we tested
    - contextPath: DBotScore.Type
      description: The type of the indicator
    - contextPath: DBotScore.Vendor
      description: Vendor used to calculate the score
    - contextPath: DBotScore.Score
      description: The actual score
    description: Check IP Reputation
  - name: url
    deprecated: false
    arguments:
    - name: url
      required: true
      description: URL to be checked
    - name: sampleSize
      description: The number of samples from each type (resolutions, detections,
        etc.) to display for long format
      defaultValue: "10"
    - name: long
      auto: PREDEFINED
      predefined:
      - "true"
      - "false"
      description: Should we return full response with detected URLs
      defaultValue: "false"
    - name: threshold
      description: If number of positive detected URLs is bigger than the threshold
        we will consider it malicious
    - name: submitWait
      description: Seconds to wait if the URL does not exist and is submitted to be
        scanned
      defaultValue: "0"
    - name: wait
      description: Wait time between tries if we reach the API rate limit in seconds
      defaultValue: "60"
    - name: retries
      description: Number of retries for API rate limit
      defaultValue: "0"
    outputs:
    - contextPath: URL.Data
      description: Bad URLs found
    - contextPath: URL.Malicious.Vendor
      description: For malicious URLs, the vendor that made the decision
    - contextPath: URL.Malicious.Description
      description: For malicious URLs, the reason for the vendor to make the decision
    - contextPath: DBotScore.Indicator
      description: The indicator we tested
    - contextPath: DBotScore.Type
      description: The type of the indicator
    - contextPath: DBotScore.Vendor
      description: Vendor used to calculate the score
    - contextPath: DBotScore.Score
      description: The actual score
    description: Check URL Reputation
  - name: domain
    deprecated: false
    arguments:
    - name: domain
      required: true
      default: true
      description: Domain name to check reputation
    - name: long
      auto: PREDEFINED
      predefined:
      - "true"
      - "false"
      description: Should we return full response with detected URLs
      defaultValue: "false"
    - name: sampleSize
      description: The number of samples from each type (resolutions, detections,
        etc.) to display for long format
      defaultValue: "10"
    - name: threshold
      description: If number of positive detected domains is bigger than the threshold
        we will consider it malicious
      defaultValue: "10"
    - name: wait
      description: Wait time between tries if we reach the API rate limit in seconds
      defaultValue: "60"
    - name: retries
      description: Number of retries for API rate limit
      defaultValue: "0"
    outputs:
    - contextPath: Domain.Name
      description: Bad domain found
    - contextPath: Domain.Malicious.Vendor
      description: For malicious domains, the vendor that made the decision
    - contextPath: Domain.Malicious.Description
      description: For malicious domains, the reason for the vendor to make the decision
    - contextPath: DBotScore.Indicator
      description: The indicator we tested
    - contextPath: DBotScore.Type
      description: The type of the indicator
    - contextPath: DBotScore.Vendor
      description: Vendor used to calculate the score
    - contextPath: DBotScore.Score
      description: The actual score
    description: Check domain reputation
  - name: file-scan
    deprecated: false
    arguments:
    - name: entryID
      required: true
      default: true
      description: The file entry ID to submit
    - name: uploadURL
      description: Private API extension. Special upload URL for files bigger than
        32M.
    outputs:
    - contextPath: vtScanID
      description: Scan IDs of the submitted files
    description: Submit a file for scanning
  - name: file-rescan
    deprecated: false
    arguments:
    - name: file
      required: true
      default: true
      description: Hash of the file to re-scan. Supports MD5, SHA1 and SHA256.
    outputs:
    - contextPath: vtScanID
      description: Scan IDs of the submitted files
    description: Rescan an already submitted file to save time and not upload
  - name: url-scan
    deprecated: false
    arguments:
    - name: url
      required: true
      default: true
      description: The URL to scan
    outputs:
    - contextPath: vtScanID
      description: Scan IDs of the submitted URLs
    description: Scan a given URL
  - name: vt-comments-add
    deprecated: false
    arguments:
    - name: resource
      required: true
      default: true
      description: The hash (md5/sha1/sha256) or URL you're commenting on
    - name: comment
      required: true
      description: 'The actual review, you can tag it using the "#" twitter-like syntax
        (e.g. #disinfection #zbot) and reference users using the "@" syntax (e.g.
        @VirusTotalTeam).'
    description: Add comments for files and URLs
  - name: vt-file-scan-upload-url
    deprecated: false
    arguments: []
    outputs:
    - contextPath: vtUploadURL
      description: The special upload URL for large files
    description: Private API. Get a special URL for files above 32M.
  - name: vt-comments-get
    deprecated: false
    arguments:
    - name: resource
      required: true
      default: true
      description: The hash (md5/sha1/sha256) or URL you're retrieving comments for
    - name: before
      description: Datetime token in format YYYYMMDDHHMISS that can be used for paging
    description: Private API. Retrieve comments for a given resource
hidden: false
<<<<<<< HEAD
fromVersion: 2.5.0
releaseNotes: "Fixed wrong indicator when no response"
=======
fromversion: 2.5.0
>>>>>>> 40555704
<|MERGE_RESOLUTION|>--- conflicted
+++ resolved
@@ -756,9 +756,5 @@
       description: Datetime token in format YYYYMMDDHHMISS that can be used for paging
     description: Private API. Retrieve comments for a given resource
 hidden: false
-<<<<<<< HEAD
 fromVersion: 2.5.0
-releaseNotes: "Fixed wrong indicator when no response"
-=======
-fromversion: 2.5.0
->>>>>>> 40555704
+releaseNotes: "-"