--- conflicted
+++ resolved
@@ -1,11 +1,7 @@
 ## [Unreleased]
-<<<<<<< HEAD
-
+- Added the ***splunk-job-status*** command, which checks the status of a job.
 
 ## [20.3.4] - 2020-03-30
-=======
-- Added the ***splunk-job-status*** command, which checks the status of a job.
->>>>>>> 499cfd2b
 - Added the **Replace with Underscore in Incident Fields** parameter key, which replaces problematic characters (e.g., ".") with underscores ("\_") in context keys.
 - Added ***First fetch timestamp*** parameter which indicates from which date and time should incidents be fetched.
 - Fixed an issue where ***splunk-search*** presented the table headers in alphabetical order instead of the query order.
